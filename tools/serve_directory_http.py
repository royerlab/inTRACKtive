import logging
from http.server import SimpleHTTPRequestHandler, ThreadingHTTPServer
from pathlib import Path

HOST = "localhost"

logging.basicConfig(level=logging.INFO)


if __name__ == "__main__":
    import argparse
    parser = argparse.ArgumentParser('Serves data on the file system over HTTP bypassing CORS')
    parser.add_argument('dir', type=str, help='The directory on the filesystem to serve')
    parser.add_argument('--host', type=str, default="127.0.0.1", help='The host name or IP address.')
    parser.add_argument('--port', type=int, default=8000, help='The port number to serve on.')

    args = parser.parse_args()

    path = Path(args.dir)
    host = args.host
    port = args.port

    if not path.exists():
        raise ValueError('Given path does not exist.')
    if not path.is_dir():
        raise ValueError('Given path is not a directory.')

    class CORSRequestHandler(SimpleHTTPRequestHandler):
        def __init__(self, *args, **kwargs) -> None:
            super().__init__(*args, directory=str(path), **kwargs)

        def end_headers(self):
            self.send_header("Access-Control-Allow-Origin", "*")
            super().end_headers()

<<<<<<< HEAD
    with ThreadingHTTPServer((host, port), CORSRequestHandler) as httpd:
        logging.info(f"Serving {path} at: http://{host}:{port}")
        httpd.serve_forever()
=======
    with TCPServer((HOST, port), CORSRequestHandler) as httpd:
        logging.info(f"Serving {path} at: http://{HOST}:{port}")
        try:
            httpd.serve_forever()
        except KeyboardInterrupt:
            logging.info("Keyboard interrupt received, exiting.")
            raise SystemExit(0)
>>>>>>> 6808ac83
<|MERGE_RESOLUTION|>--- conflicted
+++ resolved
@@ -33,16 +33,10 @@
             self.send_header("Access-Control-Allow-Origin", "*")
             super().end_headers()
 
-<<<<<<< HEAD
-    with ThreadingHTTPServer((host, port), CORSRequestHandler) as httpd:
+    with ThreadingHTTPServer((HOST, port), CORSRequestHandler) as httpd:
         logging.info(f"Serving {path} at: http://{host}:{port}")
-        httpd.serve_forever()
-=======
-    with TCPServer((HOST, port), CORSRequestHandler) as httpd:
-        logging.info(f"Serving {path} at: http://{HOST}:{port}")
         try:
             httpd.serve_forever()
         except KeyboardInterrupt:
             logging.info("Keyboard interrupt received, exiting.")
-            raise SystemExit(0)
->>>>>>> 6808ac83
+            raise SystemExit(0)