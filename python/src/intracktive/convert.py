import logging
import tempfile
import time
import webbrowser
from pathlib import Path
from typing import Iterable

import click
import numpy as np
import pandas as pd
import zarr
from intracktive.createHash import generate_viewer_state_hash
from intracktive.server import DEFAULT_HOST, find_available_port, serve_directory
from scipy.sparse import csr_matrix, lil_matrix
from skimage.util._map_array import ArrayMap

REQUIRED_COLUMNS = ["track_id", "t", "z", "y", "x", "parent_track_id"]
INF_SPACE = -9999.9

LOG = logging.getLogger(__name__)
LOG.setLevel(logging.INFO)


def _transitive_closure(
    graph: lil_matrix,
    direction: str,
) -> csr_matrix:
    """
    Calculate the transitive closure of a graph

    Parameters
    ----------
    graph : lil_matrix
        The graph to calculate the transitive closure of
    direction : str
        The direction to calculate the transitive closure in, either 'forward' or 'backward'

    Returns
    -------
    csr_matrix
        The transitive closure of the graph in the specified direction as a CSR matrix
    """
    graph.setdiag(1)
    graph = graph.tocsr()

    start = time.monotonic()

    iter = 0
    while graph.nnz != (nxt := graph**2).nnz:
        graph = nxt
        iter += 1

    LOG.info(
        f"Chased track lineage {direction} in {time.monotonic() - start} seconds ({iter} iterations)"
    )
    return graph


def get_unique_zarr_path(zarr_path: Path) -> Path:
    """
    Ensure the Zarr path is unique by appending a counter to the name

    Parameters
    ----------
    zarr_path : Path
        The path to the Zarr store, including the name of the store (for example: /path/to/zarr_bundle.zarr)
    """
    zarr_path = Path(zarr_path)
    base_path = zarr_path.parent / zarr_path.stem
    extension = zarr_path.suffix

    counter = 1
    unique_path = zarr_path

    # Increment the counter until we find a path that doesn't exist
    while unique_path.exists():
        unique_path = base_path.with_name(f"{base_path.name}_{counter}").with_suffix(
            extension
        )
        counter += 1

    return unique_path


def smooth_column(df, column, window_size):
    """
    Smooth the displacement column using a mean filter within each track_id.
    Smoothing includes normalization of the displacements over time, to ensure that the displacements are not flickering too much between frames.

    Parameters:
    ----------
    df : pd.DataFrame
        Input DataFrame with a 'displacement' column and 'track_id'.
    column : str
        The column to smooth.
    window_size : int
        The size of the rolling window for the mean filter.

    Returns:
    -------
    pd.DataFrame
        DataFrame with an additional 'smoothed_displacement' column.
    """
    # Ensure the DataFrame is sorted by track_id and t
    df = df.sort_values(by=["track_id", "t"]).reset_index(drop=True)
    column_name = str(column) + "_smooth"

    # Apply rolling mean filter to the displacement column within each track_id
    df[column_name] = (
        df.groupby("track_id")[column]
        .rolling(window=window_size, min_periods=1, center=True)
        .mean()
        .reset_index(level=0, drop=True)  # Align back to original DataFrame
    )

    # df[column_name] = df[column_name].round(1)

    return df


def normalize_column(df, col, percentile=0.95) -> pd.DataFrame:
    """
    Normalize a column by:
    1) calculating the 1-percentile and 99-percentile for each time point,
    2) get the min/max of the 1-percentile and 99-percentile for each time point,
    3) normalize the column to the range [0, 1] for each time point
    """
    percentile_min_df = df.groupby("t")[col].quantile(1 - percentile).reset_index()
    percentile_max_df = df.groupby("t")[col].quantile(percentile).reset_index()
    min_percentile = percentile_min_df[col].min()
    max_percentile = percentile_max_df[col].max()
    df[col] = (df[col] - min_percentile) / (max_percentile - min_percentile)
    df[col] = df[col].clip(lower=0, upper=1.0)
    return df


def calculate_displacement(
    df: pd.DataFrame, velocity_smoothing_windowsize: int
) -> pd.DataFrame:
    """
    Calculate the displacement of the cells in the DataFrame

    Parameters
    ----------
    df : pd.DataFrame
        Input DataFrame with a 'displacement' column and 'track_id'.
    velocity_smoothing_windowsize : int
        The size of the rolling window for the mean filter. If 1, no smoothing is applied.

    Returns
    -------
    pd.DataFrame
        DataFrame with an additional 'displacement' column.
        Displacement is calculated as the Euclidean distance between the current and previous position of the cell.
        Smoothing is applied to the displacement column using a rolling mean filter. If the windowsize is 1, no smoothing is applied.
        When smoothing is applied, values are normalized to [0,1]. Otherwise, values maintain the same precision as x coordinates.
    """
    LOG.info("calculating velocity")
    # Sort the DataFrame by track_id and time
    df = df.sort_values(by=["track_id", "t"]).reset_index(drop=True)

    # Get precision from x column (number of decimal places)
    x_precision = df["x"].astype(str).str.extract(r"\.(\d+)")[0].str.len().max()
    if pd.isna(x_precision):  # If x values are integers
        x_precision = 0

    # Calculate displacement
    df["displacement"] = np.sqrt(
        (df.groupby("track_id")["x"].shift(-1) - df["x"]) ** 2
        + (df.groupby("track_id")["y"].shift(-1) - df["y"]) ** 2
        + (df.groupby("track_id")["z"].shift(-1) - df["z"]) ** 2
    )

    # Set displacement to 0 for the last time point in each track
    last_timepoints = df.groupby("track_id")["t"].transform("max") == df["t"]
    df.loc[last_timepoints, "displacement"] = 0

    if velocity_smoothing_windowsize > 1:
        LOG.info("smoothing velocities")
        df = smooth_column(df, "displacement", velocity_smoothing_windowsize)
        # remove displacement column after smoothing
        df = df.drop("displacement", axis=1)
        df = df.rename(columns={"displacement_smooth": "displacement"})
        df = normalize_column(df, "displacement")
        LOG.info("smoothing applied")
    else:
        LOG.info("no smoothing applied")
        # Only apply precision rounding when no smoothing/normalization is done
        df["displacement"] = df["displacement"].round(x_precision)
        if x_precision == 0:
            df["displacement"] = df["displacement"].astype(int)

    return df


def validate_coordinates(df, threshold=-9000):
    """Check if any coordinates are too close to INF_SPACE."""
    for col in ["x", "y", "z"]:
        if (df[col] <= threshold).any():
            problematic = df[df[col] <= threshold]
            print(
                f"WARNING: Found {len(problematic)} points with {col} coordinates below {threshold}"
            )
            print(f"This might conflict with the fill value {INF_SPACE}")
            return True
    return False


def convert_dataframe_to_zarr(
    df: pd.DataFrame,
    zarr_path: Path,
    add_radius: bool = False,
    extra_cols: Iterable[str] = (),
    attribute_types: Iterable[str] = (),
    pre_normalized: bool = False,
    calc_velocity: bool = False,
    velocity_smoothing_windowsize: int = 1,
) -> Path:
    """
    Convert a DataFrame of tracks to a sparse Zarr store

    Parameters
    ----------
    df : pd.DataFrame
        DataFrame containing the tracks must have the following columns:
        - track_id: int
        - t: int
        - z: float
        - y: float
        - x: float
        - parent_track_id: int
    zarr_path : Path
        Path to the zarr store, including name of Zarr store ('example: /path/to/zarr_bundle.zarr')
    extra_cols : Iterable[str], optional
        List of extra columns to include in the Zarr store, by default ()
    """
    start = time.monotonic()

    if "z" in df.columns:
        flag_2D = False
    else:
        flag_2D = True
        df["z"] = 0.0

    if "parent_track_id" not in df.columns:
        LOG.info("No parent_track_id column found, setting to -1 (no divisions)")
        df["parent_track_id"] = -1

    if calc_velocity and velocity_smoothing_windowsize < 1:
        raise ValueError("velocity_smoothing_windowsize must be >= 1")

    points_cols = (
        ["z", "y", "x", "radius"] if add_radius else ["z", "y", "x"]
    )  # columns to store in the points array
    extra_cols = list(extra_cols)
    columns_to_check = (
        REQUIRED_COLUMNS + ["radius"] if add_radius else REQUIRED_COLUMNS
    )  # columns to check for in the DataFrame
    columns_to_check = columns_to_check + extra_cols
    LOG.info("point_cols: %s", points_cols)
    LOG.info("columns_to_check: %s", columns_to_check)

    for col in columns_to_check:
        if col not in df.columns:
            raise ValueError(f"Column '{col}' not found in the DataFrame")

    for col in ("t", "track_id", "parent_track_id"):
        df[col] = df[col].astype(int)

    # Check if attribute_types is empty or has wrong length
    if not attribute_types or len(attribute_types) != len(extra_cols):
        LOG.info("attributes types are not provided or have wrong length")
        attribute_types = [get_col_type(df[c]) for c in extra_cols]
    LOG.info("column types: %s", attribute_types)

    # Check for problematic coordinates before conversion
    has_very_negative_coords = validate_coordinates(df)
    if has_very_negative_coords:
        raise ValueError(
            "Coordinates too negative (below -9000), please preprocess data to prevent this"
        )

    # calculate velocity
    if calc_velocity:
        df = calculate_displacement(df, velocity_smoothing_windowsize)
        extra_cols = extra_cols + ["displacement"] if calc_velocity else extra_cols

    start = time.monotonic()

    n_time_points = df["t"].max() + 1
    max_values_per_time_point = df.groupby("t").size().max()

    uniq_track_ids = df["track_id"].unique()
    extended_uniq_track_ids = np.append(
        uniq_track_ids, -1
    )  # include -1 for orphaned tracklets
    fwd_map = ArrayMap(
        extended_uniq_track_ids, np.append(np.arange(1, 1 + len(uniq_track_ids)), -1)
    )

    # relabeling from 0 to N-1
    df["track_id"] = fwd_map[df["track_id"].to_numpy()]
    # orphaned are set to 0 according to skimage convention
    df["parent_track_id"] = fwd_map[df["parent_track_id"].to_numpy()]

    n_tracklets = df["track_id"].nunique()
    # (z, y, x) + extra_cols
    num_values_per_point = 4 if add_radius else 3

    # store the points in an array
    points_array = (
        np.ones(
            (n_time_points, num_values_per_point * max_values_per_time_point),
            dtype=np.float32,
        )
        * INF_SPACE
    )
    attribute_array_empty = (
        np.ones(
            (n_time_points, max_values_per_time_point),
            dtype=np.float32,
        )
        * INF_SPACE
    )
    attribute_arrays = {}

    points_to_tracks = lil_matrix(
        (n_time_points * max_values_per_time_point, n_tracklets), dtype=np.int32
    )

    # inserting points to buffer
    for t, group in df.groupby("t"):
        group_size = len(group)
        points_array[t, : group_size * num_values_per_point] = (
            group[points_cols].to_numpy().ravel()
        )

        points_ids = t * max_values_per_time_point + np.arange(group_size)

        points_to_tracks[points_ids, group["track_id"] - 1] = 1

    for col in extra_cols:
        attribute_array = attribute_array_empty.copy()
        for t, group in df.groupby("t"):
            group_size = len(group)
            attribute_array[t, :group_size] = group[col].to_numpy().ravel()
        attribute_arrays[col] = attribute_array

    LOG.info(f"Munged {len(df)} points in {time.monotonic() - start} seconds")

    # creating mapping of tracklets parent-child relationship
    tracks_edges_all = df[
        ["track_id", "parent_track_id"]
    ].drop_duplicates()  # all unique edges
    tracks_edges = tracks_edges_all[
        tracks_edges_all["parent_track_id"] > 0
    ]  # only the tracks with a parent

    tracks_to_children = lil_matrix((n_tracklets, n_tracklets), dtype=np.int32)
    tracks_to_children[
        tracks_edges["track_id"] - 1, tracks_edges["parent_track_id"] - 1
    ] = 1
    tracks_to_children = _transitive_closure(tracks_to_children, "forward")

    tracks_to_parents = lil_matrix((n_tracklets, n_tracklets), dtype=np.int32)
    tracks_to_parents[
        tracks_edges["parent_track_id"] - 1, tracks_edges["track_id"] - 1
    ] = 1
    tracks_to_parents = _transitive_closure(tracks_to_parents, "backward")
    start = time.monotonic()

    tracks_to_tracks = (tracks_to_parents + tracks_to_children).tolil()
    tracks_edges_map = {
        int(k): int(v)
        for k, v in zip(
            tracks_edges_all["track_id"].to_numpy(),
            tracks_edges_all["parent_track_id"].to_numpy(),
        )
    }

    non_zero = tracks_to_tracks.nonzero()

    for i in range(len(non_zero[0])):
        tracks_to_tracks[non_zero[0][i], non_zero[1][i]] = tracks_edges_map[
            non_zero[1][i] + 1
        ]

    # Convert to CSR format for efficient row slicing
    tracks_to_points = points_to_tracks.T.tocsr()
    points_to_tracks = points_to_tracks.tocsr()
    tracks_to_tracks = tracks_to_tracks.tocsr()

    LOG.info(
        f"Parsed dataframe and converted to CSR data structures in {time.monotonic() - start} seconds"
    )
    start = time.monotonic()

    # Ensure the Zarr path is unique
    zarr_path = get_unique_zarr_path(zarr_path)

    LOG.info(f"Saving to Zarr at {zarr_path}")

    # save the points array
    top_level_group: zarr.Group = zarr.hierarchy.group(
        zarr.storage.DirectoryStore(zarr_path.as_posix()),
        overwrite=True,
    )

    points = top_level_group.create_dataset(
        "points",
        data=points_array,
        chunks=(1, points_array.shape[1]),
        dtype=np.float32,
    )
    points.attrs["values_per_point"] = num_values_per_point

    if len(extra_cols) > 0:
        attributes_matrix = np.hstack(
            [attribute_arrays[attr] for attr in attribute_arrays]
        )
        attributes = top_level_group.create_dataset(
            "attributes",
            data=attributes_matrix,
            chunks=(1, attribute_array.shape[1]),
            dtype=np.float32,
        )
        attributes.attrs["attribute_names"] = extra_cols
        attributes.attrs["attribute_types"] = attribute_types
        attributes.attrs["pre_normalized"] = pre_normalized

    mean = df[["z", "y", "x"]].mean()
    extent = (df[["z", "y", "x"]] - mean).abs().max()
    extent_xyz = extent.max()

    for col in ("z", "y", "x"):
        points.attrs[f"mean_{col}"] = mean[col]

    points.attrs["extent_xyz"] = extent_xyz
    points.attrs["fields"] = points_cols
    points.attrs["ndim"] = 2 if flag_2D else 3

    top_level_group.create_groups(
        "points_to_tracks", "tracks_to_points", "tracks_to_tracks"
    )

    # TODO: tracks_to_points may want to store xyz for the points, not just the indices
    # this would make the indices array 3x (4x?) larger, but would eliminate the need to
    # fetch coordinates again based on point IDs
    tracks_to_points_zarr = top_level_group["tracks_to_points"]
    tracks_to_points_zarr.attrs["sparse_format"] = "csr"
    tracks_to_points_zarr.create_dataset("indices", data=tracks_to_points.indices)
    tracks_to_points_zarr.create_dataset("indptr", data=tracks_to_points.indptr)
    tracks_to_points_xyz = np.zeros(
        (len(tracks_to_points.indices), 3), dtype=np.float32
    )
    for i, ind in enumerate(tracks_to_points.indices):
        t, n = divmod(ind, max_values_per_time_point)
        tracks_to_points_xyz[i] = points_array[
            t, num_values_per_point * n : num_values_per_point * (n + 1)
        ][:3]

    # TODO: figure out better chunking?
    tracks_to_points_zarr.create_dataset(
        "data",
        data=tracks_to_points_xyz,
        chunks=(2048, 3),
        dtype=np.float32,
    )

    points_to_tracks_zarr = top_level_group["points_to_tracks"]
    points_to_tracks_zarr.attrs["sparse_format"] = "csr"
    points_to_tracks_zarr.create_dataset("indices", data=points_to_tracks.indices)
    points_to_tracks_zarr.create_dataset("indptr", data=points_to_tracks.indptr)

    tracks_to_tracks_zarr = top_level_group["tracks_to_tracks"]
    tracks_to_tracks_zarr.attrs["sparse_format"] = "csr"
    tracks_to_tracks_zarr.create_dataset("indices", data=tracks_to_tracks.indices)
    tracks_to_tracks_zarr.create_dataset("indptr", data=tracks_to_tracks.indptr)
    tracks_to_tracks_zarr.create_dataset("data", data=tracks_to_tracks.data)

    LOG.info(f"Saved to Zarr in {time.monotonic() - start} seconds")

    return zarr_path


def zarr_to_browser(
    zarr_path: Path,
    flag_open_browser: bool = True,
    threaded: bool = True,
) -> None:
    """
    Open a Zarr store in inTRACKtive in the browser. This function will
    1) host the zarr path as localhost, 2) open the localhost in the browser with inTRACKtive.

    Parameters
    ----------
    zarr_path : Path
        The full path to the Zarr store (including the .zarr extension)
    flag_open_browser : bool, optional
        Whether to automatically open the browser, by default True
    threaded : bool, optional
        Whether to run the server in a separate thread, by default True
    """
    zarr_dir = zarr_path.parent

    # Calculate URLs before starting server
    host = DEFAULT_HOST
    port = find_available_port(8000)
    hostURL = f"http://{host}:{port}"
    baseUrl = "https://intracktive.sf.czbiohub.org"  # inTRACKtive application
    dataUrl = (
        hostURL + "/" + zarr_path.name + "/"
    )  # exact path of the data (on localhost)
    fullUrl = baseUrl + generate_viewer_state_hash(
        data_url=str(dataUrl)
    )  # full hash that encodes viewerState

    LOG.info("Copy the following URL into the Google Chrome browser:")
    LOG.info("full URL: %s", fullUrl)

    # Open browser before starting server if not threaded
    if flag_open_browser and not threaded:
        webbrowser.open(fullUrl)

    # Start server
    serve_directory(
        path=zarr_dir,
        host=host,
        port=port,
        threaded=threaded,
    )

    # Open browser after starting server if threaded
    if flag_open_browser and threaded:
        webbrowser.open(fullUrl)

    if not flag_open_browser:
        return dataUrl, fullUrl


def dataframe_to_browser(
    df: pd.DataFrame,
    zarr_dir: Path,
    extra_cols: Iterable[str] = (),
    attribute_types: Iterable[str] = (),
    add_radius: bool = False,
    pre_normalized: bool = False,
    flag_open_browser: bool = True,
) -> None:
    """
    Open a Tracks DataFrame in inTRACKtive in the browser. In detail: this function
    1) converts the DataFrame to Zarr, 2) saves the zarr in speficied path (if provided, otherwise temporary path),
    3) host the outpat path as localhost, 4) open the localhost in the browser with inTRACKtive.

    Parameters
    ----------
    df : pd.DataFrame
        The DataFrame containing the tracks data. The required columns in the dataFrame are: ['track_id', 't', 'z', 'y', 'x', 'parent_track_id']
    zarr_dir : Path
        The directory to save the Zarr bundle, only the path to the folder is required (excluding the zarr_bundle.zarr filename)
    extra_cols : Iterable[str], optional
        List of extra columns to include in the Zarr store, by default empty list
    attribute_types : Iterable[str], optional
        List of attribute types for the extra columns, by default empty list
    add_radius: bool, optional
        Boolean indicating whether to include the column radius as cell size, by default False
    pre_normalized: bool, optional
        Whether the attributes are already normalized to [0,1], by default False
    flag_open_browser: bool, optional
        Whether to automatically open the browser, by default True
    """
    if str(zarr_dir) in (".", None):
        with tempfile.TemporaryDirectory() as temp_dir:
            zarr_dir = Path(temp_dir)
            LOG.info("Temporary directory used for localhost: %s", zarr_dir)
    else:
        LOG.info("Provided directory used for localhost: %s", zarr_dir)

    # check if extra_cols are in df
    for col in extra_cols:
        if col not in df.columns:
            raise ValueError(f"Column '{col}' not found in the DataFrame")

    # if attribute_types is not provided, get it from the extra_cols
    if not attribute_types:
        attribute_types = [get_col_type(df[col]) for col in extra_cols]

    zarr_path = get_unique_zarr_path(zarr_dir / "zarr_bundle.zarr")
    zarr_dir_with_storename = convert_dataframe_to_zarr(
        df=df,
        zarr_path=zarr_path,
        extra_cols=extra_cols,
        add_radius=add_radius,
        attribute_types=attribute_types,
        pre_normalized=pre_normalized,
    )

<<<<<<< HEAD
    hostURL = serve_directory(
        path=zarr_dir,
        threaded=True,
    )

    LOG.info("localhost successfully launched, serving: %s", zarr_dir_with_storename)
    baseUrl = "https://intracktive.sf.czbiohub.org"  # inTRACKtive application
    dataUrl = (
        hostURL + "/" + zarr_path.name + "/"
    )  # exact path of the data (on localhost)
    fullUrl = baseUrl + generate_viewer_state_hash(
        data_url=str(dataUrl)
    )  # full hash that encodes viewerState
    LOG.info("Copy the following URL into the Google Chrome browser:")
    LOG.info("full URL: %s", fullUrl)

    if flag_open_browser:
        webbrowser.open(fullUrl)
    else:
        return dataUrl
=======
    # Use the new zarr_to_browser function
    zarr_to_browser(zarr_dir_with_storename, flag_open_browser)
>>>>>>> bc1b1fb7


def check_if_columns_exist(
    selected_columns: list[str], available_columns: pd.Index
) -> None:
    """
    Check if all selected columns exist in the available columns.

    Parameters
    ----------
    selected_columns : list[str]
        List of column names to check for
    available_columns : pd.Index
        Index of available column names in the DataFrame

    Raises
    ------
    ValueError
        If any selected column is not found in available columns
    """
    missing_columns = [col for col in selected_columns if col not in available_columns]
    if missing_columns:
        raise ValueError(
            f"Columns not found in the input file: {', '.join(missing_columns)}"
        )


def get_col_type(column: pd.Series) -> str:
    """
    Determine if a column is categorical or continuous based on number of unique values.

    Parameters
    ----------
    column : pd.Series
        The column to analyze

    Returns
    -------
    str
        'categorical' if column has 10 or fewer unique values, 'continuous' otherwise
    """
    # Get number of unique values, excluding INF_SPACE
    n_unique = len(np.unique(column[column != INF_SPACE]))

    if n_unique <= 10:
        return "categorical"
    else:
        return "continuous"


@click.command(name="convert")
@click.argument(
    "input_file",
    type=click.Path(exists=True, dir_okay=False, path_type=Path),
)
@click.option(
    "--out_dir",
    type=click.Path(exists=True, file_okay=False, path_type=Path),
    default=None,
    help="Path to the output directory (optional, defaults to the parent dir of the input file)",
)
@click.option(
    "--add_radius",
    is_flag=True,
    help="Boolean indicating whether to include the column radius as cell size",
    default=False,
    type=bool,
)
@click.option(
    "--add_all_attributes",
    is_flag=True,
    help="Boolean indicating whether to include extra columns as attributes for colors the cells in the viewer",
    default=False,
    type=bool,
)
@click.option(
    "--add_attribute",
    type=str,
    default=None,
    help="Comma-separated list of column names to include as attributes (e.g., 'cell_size,diameter,type,label')",
)
@click.option(
    "--add_hex_attribute",
    type=str,
    default=None,
    help="Comma-separated list of column names to include as HEX attributes (e.i., columns with hexInt values, only internal use')",
)
@click.option(
    "--pre_normalized",
    is_flag=True,
    help="Boolean indicating whether the extra column/columns with attributes are prenormalized to [0,1]",
    default=False,
    type=bool,
)
@click.option(
    "--calc_velocity",
    is_flag=True,
    help="Boolean indicating whether to calculate velocity of the cells (smoothing is recommended, please provide a --velocity_smoothing_windowsize)",
    default=False,
    type=bool,
)
@click.option(
    "--velocity_smoothing_windowsize",
    type=int,
    default=1,
    help="Smoothing factor for velocity calculation, using a moving average over n frames around each frame",
)
def convert_cli(
    input_file: Path,
    out_dir: Path | None,
    add_radius: bool,
    add_all_attributes: bool,
    add_attribute: str | None,
    add_hex_attribute: str | None,
    pre_normalized: bool,
    calc_velocity: bool,
    velocity_smoothing_windowsize: int,
) -> None:
    """
    Convert a CSV or Parquet file of tracks to a sparse Zarr store.

    Arguments:
        INPUT_FILE: Path to the input file (CSV or Parquet)
    """
    start = time.monotonic()

    if out_dir is None:
        out_dir = input_file.parent
    else:
        out_dir = Path(out_dir)

    zarr_path = out_dir / f"{input_file.stem}_bundle.zarr"

    # Read input file based on extension
    file_extension = input_file.suffix.lower()
    if file_extension == ".csv":
        tracks_df = pd.read_csv(input_file)
    elif file_extension == ".parquet":
        tracks_df = pd.read_parquet(input_file)
    else:
        raise ValueError(
            f"Unsupported file format: {file_extension}. Only .csv and .parquet files are supported."
        )

    LOG.info(f"Read {len(tracks_df)} points in {time.monotonic() - start} seconds")

    extra_cols = []
    col_types = []
    if add_all_attributes:
        columns_standard = REQUIRED_COLUMNS
        extra_cols = tracks_df.columns.difference(columns_standard).to_list()
    else:
        if add_attribute:
            selected_columns = [col.strip() for col in add_attribute.split(",")]
            check_if_columns_exist(selected_columns, tracks_df.columns)
            extra_cols = selected_columns
            for c in selected_columns:
                col_types.append(get_col_type(tracks_df[c]))
            LOG.info(f"Columns included as attributes: {', '.join(selected_columns)}")
        if add_hex_attribute:
            selected_columns = [col.strip() for col in add_hex_attribute.split(",")]
            check_if_columns_exist(selected_columns, tracks_df.columns)
            extra_cols = extra_cols + selected_columns
            for c in selected_columns:
                col_types.append("hex")
            LOG.info(
                f"Columns included as hex attributes: {', '.join(selected_columns)}"
            )
    LOG.info(f"Column types: {col_types}")

    convert_dataframe_to_zarr(
        tracks_df,
        zarr_path,
        add_radius,
        extra_cols=extra_cols,
        attribute_types=col_types,
        pre_normalized=pre_normalized,
        calc_velocity=calc_velocity,
        velocity_smoothing_windowsize=velocity_smoothing_windowsize,
    )

    LOG.info(f"Full conversion took {time.monotonic() - start} seconds")


if __name__ == "__main__":
    convert_cli()


# # This is what an example resulting Zarr store looks like:
# # ❯ du -sh tracks_bundle.zarr
# # 520M	tracks_bundle.zarr
# # tracks_bundle.zarr
# # ├── points (198M)
# # ├── points_to_tracks (62M)
# # │   ├── indices (61M)
# # │   └── indptr (1M)
# # ├── tracks_to_points (259M)
# # │   ├── data (207M)
# # │   ├── indices (50M)
# # │   └── indptr (1.9M)
# # └── tracks_to_tracks (37M)
# #     ├── data (22M)
# #     ├── indices (13M)
# #     └── indptr (1.8M)

# # note the relatively small size of the indptr arrays
# # tracks_to_points/data is a redundant copy of the points array to avoid having
# # to fetch point coordinates individually<|MERGE_RESOLUTION|>--- conflicted
+++ resolved
@@ -545,6 +545,7 @@
     attribute_types: Iterable[str] = (),
     add_radius: bool = False,
     pre_normalized: bool = False,
+    flag_open_browser: bool = True,
     flag_open_browser: bool = True,
 ) -> None:
     """
@@ -595,7 +596,6 @@
         pre_normalized=pre_normalized,
     )
 
-<<<<<<< HEAD
     hostURL = serve_directory(
         path=zarr_dir,
         threaded=True,
@@ -616,10 +616,6 @@
         webbrowser.open(fullUrl)
     else:
         return dataUrl
-=======
-    # Use the new zarr_to_browser function
-    zarr_to_browser(zarr_dir_with_storename, flag_open_browser)
->>>>>>> bc1b1fb7
 
 
 def check_if_columns_exist(
