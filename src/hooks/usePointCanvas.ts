import { useCallback, useEffect, useReducer, useRef, Dispatch, RefObject } from "react";

import { PointCanvas } from "@/lib/PointCanvas";
import { PointSelectionMode } from "@/lib/PointSelector";
import { ViewerState } from "@/lib/ViewerState";

enum ActionType {
    AUTO_ROTATE = "AUTO_ROTATE",
    CUR_TIME = "CUR_TIME",
    INIT_POINTS_GEOMETRY = "INIT_POINTS_GEOMETRY",
    POINT_BRIGHTNESS = "POINT_BRIGHTNESS",
    POINTS_POSITIONS = "POINTS_POSITIONS",
    RESET_POINTS_COLORS = "POINT_COLORS",
    REMOVE_LAST_SELECTION = "REMOVE_LAST_SELECTION",
    POINT_SIZES = "POINT_SIZES",
    REFRESH = "REFRESH",
    REMOVE_ALL_TRACKS = "REMOVE_ALL_TRACKS",
    SELECTION_MODE = "SELECTION_MODE",
    SHOW_TRACKS = "SHOW_TRACKS",
    SHOW_TRACK_HIGHLIGHTS = "SHOW_TRACK_HIGHLIGHTS",
    SIZE = "SIZE",
    MIN_MAX_TIME = "MIN_MAX_TIME",
    ADD_SELECTED_POINT_IDS = "ADD_SELECTED_POINT_IDS",
    SHOW_PREVIEW_POINTS = "SHOW_PREVIEW_POINTS",
    UPDATE_WITH_STATE = "UPDATE_WITH_STATE",
    MOBILE_SELECT_CELLS = "MOBILE_SELECT_CELLS",
    SELECTOR_SCALE = "SELECTOR_SCALE",
}

interface AutoRotate {
    type: ActionType.AUTO_ROTATE;
    autoRotate: boolean;
}

interface CurTime {
    type: ActionType.CUR_TIME;
    curTime: number | ((curTime: number) => number);
}

interface InitPointsGeometry {
    type: ActionType.INIT_POINTS_GEOMETRY;
    maxPointsPerTimepoint: number;
}

interface PointBrightness {
    type: ActionType.POINT_BRIGHTNESS;
    brightness: number;
}

interface PointSizes {
    type: ActionType.POINT_SIZES;
    pointSize: number;
}

interface PointsPositions {
    type: ActionType.POINTS_POSITIONS;
    positions: Float32Array;
    pointSize: number;
}

interface PointColors {
    type: ActionType.RESET_POINTS_COLORS;
}

interface RemoveLastSelection {
    type: ActionType.REMOVE_LAST_SELECTION;
}

interface Refresh {
    type: ActionType.REFRESH;
}

interface RemoveAllTracks {
    type: ActionType.REMOVE_ALL_TRACKS;
}

interface SelectionMode {
    type: ActionType.SELECTION_MODE;
    selectionMode: PointSelectionMode;
}

interface ShowTracks {
    type: ActionType.SHOW_TRACKS;
    showTracks: boolean;
}

interface ShowTrackHighlights {
    type: ActionType.SHOW_TRACK_HIGHLIGHTS;
    showTrackHighlights: boolean;
}

interface Size {
    type: ActionType.SIZE;
    width: number;
    height: number;
}

interface MinMaxTime {
    type: ActionType.MIN_MAX_TIME;
    minTime: number;
    maxTime: number;
}

interface AddSelectedPointIds {
    type: ActionType.ADD_SELECTED_POINT_IDS;
    selectedPointIndices: number[];
    selectedPointIds: Set<number>;
}

interface ShowPreviewPoints {
    type: ActionType.SHOW_PREVIEW_POINTS;
    selectedPointIndices: number[];
}

interface UpdateWithState {
    type: ActionType.UPDATE_WITH_STATE;
    state: ViewerState;
}

interface MobileSelectCells {
    type: ActionType.MOBILE_SELECT_CELLS;
}

interface SelectorScale {
    type: ActionType.SELECTOR_SCALE;
    scale: number;
}

// setting up a tagged union for the actions
type PointCanvasAction =
    | AutoRotate
    | CurTime
    | InitPointsGeometry
    | PointBrightness
    | PointSizes
    | PointsPositions
    | PointColors
    | RemoveLastSelection
    | Refresh
    | RemoveAllTracks
    | SelectionMode
    | ShowTracks
    | ShowTrackHighlights
    | Size
    | MinMaxTime
    | AddSelectedPointIds
<<<<<<< HEAD
    | UpdateWithState
    | MobileSelectCells
    | SelectorScale;
=======
    | ShowPreviewPoints
    | UpdateWithState;
>>>>>>> 09a5793a

function reducer(canvas: PointCanvas, action: PointCanvasAction): PointCanvas {
    console.debug("usePointCanvas.reducer: ", action);
    const newCanvas = canvas.shallowCopy();
    switch (action.type) {
        case ActionType.REFRESH:
            break;

        case ActionType.CUR_TIME: {
            // if curTime is a function, call it with the current time
            if (typeof action.curTime === "function") {
                action.curTime = action.curTime(canvas.curTime);
            }
            newCanvas.curTime = action.curTime;
            newCanvas.minTime += action.curTime - canvas.curTime;
            newCanvas.maxTime += action.curTime - canvas.curTime;
            newCanvas.updateAllTrackHighlights();
            break;
        }
        case ActionType.AUTO_ROTATE:
            newCanvas.controls.autoRotate = action.autoRotate;
            break;
        case ActionType.INIT_POINTS_GEOMETRY:
            newCanvas.initPointsGeometry(action.maxPointsPerTimepoint);
            break;
        case ActionType.POINT_BRIGHTNESS:
            newCanvas.pointBrightness = action.brightness;
            newCanvas.resetPointColors();
            newCanvas.updateSelectedPointIndices();
            break;
        case ActionType.POINT_SIZES:
            newCanvas.pointSize = action.pointSize;
            newCanvas.setPointsSizes();
            break;
        case ActionType.POINTS_POSITIONS:
            newCanvas.setPointsPositions(action.positions, action.pointSize);
            newCanvas.resetPointColors();
            newCanvas.updateSelectedPointIndices();
            newCanvas.updatePreviewPoints();
            break;
        case ActionType.RESET_POINTS_COLORS:
            newCanvas.resetPointColors();
            break;
        case ActionType.REMOVE_LAST_SELECTION:
            newCanvas.removeLastSelection();
            break;
        case ActionType.REMOVE_ALL_TRACKS:
            newCanvas.removeAllTracks();
            newCanvas.clearPointIndicesCache();
            newCanvas.pointBrightness = 1.0;
            newCanvas.resetPointColors();
            break;
        case ActionType.SELECTION_MODE: {
            const modeOld: PointSelectionMode = canvas.selector.selectionMode;
            const modeNew: PointSelectionMode = action.selectionMode;
            newCanvas.setSelectionMode(action.selectionMode);

            // reset the preview highlights when switching between box and spherical cursors (not when switching between spheres)
            if (modeOld == PointSelectionMode.BOX && modeNew !== PointSelectionMode.BOX) {
                newCanvas.resetPointColors();
                newCanvas.highlightPoints(newCanvas.selectedPointIndices);
            }
            if (modeOld !== PointSelectionMode.BOX && modeNew == PointSelectionMode.BOX) {
                newCanvas.resetPointColors();
                newCanvas.highlightPoints(newCanvas.selectedPointIndices);
            }
            break;
        }
        case ActionType.SHOW_TRACKS:
            newCanvas.showTracks = action.showTracks;
            newCanvas.updateAllTrackHighlights();
            break;
        case ActionType.SHOW_TRACK_HIGHLIGHTS:
            newCanvas.showTrackHighlights = action.showTrackHighlights;
            newCanvas.updateAllTrackHighlights();
            break;
        case ActionType.SIZE:
            newCanvas.setSize(action.width, action.height);
            break;
        case ActionType.MIN_MAX_TIME:
            newCanvas.minTime = action.minTime;
            newCanvas.maxTime = action.maxTime;
            newCanvas.updateAllTrackHighlights();
            break;
        case ActionType.ADD_SELECTED_POINT_IDS: {
<<<<<<< HEAD
=======
            newCanvas.pointBrightness = 0.8;
            newCanvas.resetPointColors();
>>>>>>> 09a5793a
            const newSelectedPointIds = new Set(canvas.selectedPointIds);
            for (const trackId of action.selectedPointIds) {
                newSelectedPointIds.add(trackId);
            }
            if (action.selectedPointIds.size !== 0) {
                // only reduce pointBrightness if there are selected points
                newCanvas.pointBrightness = 0.8;
            }
            newCanvas.resetPointColors();
            newCanvas.selectedPointIds = newSelectedPointIds;
            newCanvas.updateSelectedPointIndices();
            newCanvas.highlightPoints(action.selectedPointIndices);
            break;
        }
        case ActionType.SHOW_PREVIEW_POINTS: {
            newCanvas.resetPointColors();
            if (canvas.selector.selectionMode !== PointSelectionMode.BOX) {
                newCanvas.highlightPreviewPoints(action.selectedPointIndices);
            }
            newCanvas.highlightPoints(newCanvas.selectedPointIndices);
            break;
        }
        case ActionType.UPDATE_WITH_STATE:
            newCanvas.updateWithState(action.state);
            break;
        case ActionType.MOBILE_SELECT_CELLS:
            newCanvas.MobileSelectCells();
            break;
        case ActionType.SELECTOR_SCALE:
            newCanvas.setSelectorScale(action.scale);
            break;
        default:
            console.warn("usePointCanvas reducer - unknown action type: %s", action);
            return canvas;
    }
    return newCanvas;
}

function createPointCanvas(initialViewerState: ViewerState): PointCanvas {
    console.debug("createPointCanvas: ", initialViewerState);
    // create the canvas with some default dimensions
    // these will be overridden when the canvas is inserted into a div
    const canvas = new PointCanvas(800, 600);

    // Update the state from any initial values.
    canvas.updateWithState(initialViewerState);

    // start animating - this keeps the scene rendering when controls change, etc.
    canvas.animate();

    return canvas;
}

function usePointCanvas(
    initialViewerState: ViewerState,
): [PointCanvas, Dispatch<PointCanvasAction>, RefObject<HTMLDivElement>] {
    const divRef = useRef<HTMLDivElement>(null);
    const [canvas, dispatchCanvas] = useReducer(reducer, initialViewerState, createPointCanvas);

    // When the selection changes internally due to the user interacting with the canvas,
    // we need to dispatch an addition to the canvas' state.
    canvas.selector.selectionChanged = useCallback(
        (pointIndices: number[]) => {
            console.debug("selectionChanged:", pointIndices);
            const pointIds = new Set(pointIndices.map((p) => canvas.curTime * canvas.maxPointsPerTimepoint + p));
            dispatchCanvas({
                type: ActionType.ADD_SELECTED_POINT_IDS,
                selectedPointIndices: pointIndices,
                selectedPointIds: pointIds,
            });
        },
        [canvas.curTime, canvas.maxPointsPerTimepoint],
    );

    canvas.selector.selectionPreviewChanged = useCallback((pointIndices: number[]) => {
        console.debug("selectionPreviewChanged:", pointIndices);
        dispatchCanvas({
            type: ActionType.SHOW_PREVIEW_POINTS,
            selectedPointIndices: pointIndices,
        });
    }, []);

    // set up the canvas when the div is available
    // this is an effect because:
    //   * we only want to do this once, on mount
    //   * the div is empty when this is first called, until the Scene component is rendered
    useEffect(() => {
        console.debug("usePointCanvas: effect-mount");
        if (!divRef.current) return;
        const div = divRef.current;
        div.insertBefore(canvas.renderer.domElement, div.firstChild);
        const handleWindowResize = () => {
            if (!div) return;
            const renderWidth = div.clientWidth;
            const renderHeight = div.clientHeight;
            dispatchCanvas({ type: ActionType.SIZE, width: renderWidth, height: renderHeight });
        };
        window.addEventListener("resize", handleWindowResize);
        handleWindowResize();

        return () => {
            console.debug("usePointCanvas: effect-mount cleanup");
            window.removeEventListener("resize", handleWindowResize);
            div.removeChild(canvas.renderer.domElement);
        };
    }, [canvas.renderer.domElement]);

    return [canvas, dispatchCanvas, divRef];
}

export { usePointCanvas, ActionType };<|MERGE_RESOLUTION|>--- conflicted
+++ resolved
@@ -144,14 +144,10 @@
     | Size
     | MinMaxTime
     | AddSelectedPointIds
-<<<<<<< HEAD
+    | ShowPreviewPoints
     | UpdateWithState
     | MobileSelectCells
     | SelectorScale;
-=======
-    | ShowPreviewPoints
-    | UpdateWithState;
->>>>>>> 09a5793a
 
 function reducer(canvas: PointCanvas, action: PointCanvasAction): PointCanvas {
     console.debug("usePointCanvas.reducer: ", action);
@@ -205,7 +201,7 @@
             newCanvas.resetPointColors();
             break;
         case ActionType.SELECTION_MODE: {
-            const modeOld: PointSelectionMode = canvas.selector.selectionMode;
+            const modeOld: PointSelectionMode | null = canvas.selector.selectionMode;
             const modeNew: PointSelectionMode = action.selectionMode;
             newCanvas.setSelectionMode(action.selectionMode);
 
@@ -214,7 +210,7 @@
                 newCanvas.resetPointColors();
                 newCanvas.highlightPoints(newCanvas.selectedPointIndices);
             }
-            if (modeOld !== PointSelectionMode.BOX && modeNew == PointSelectionMode.BOX) {
+            if (modeOld !== PointSelectionMode.BOX && (modeNew == PointSelectionMode.BOX || modeNew == null)) {
                 newCanvas.resetPointColors();
                 newCanvas.highlightPoints(newCanvas.selectedPointIndices);
             }
@@ -237,11 +233,6 @@
             newCanvas.updateAllTrackHighlights();
             break;
         case ActionType.ADD_SELECTED_POINT_IDS: {
-<<<<<<< HEAD
-=======
-            newCanvas.pointBrightness = 0.8;
-            newCanvas.resetPointColors();
->>>>>>> 09a5793a
             const newSelectedPointIds = new Set(canvas.selectedPointIds);
             for (const trackId of action.selectedPointIds) {
                 newSelectedPointIds.add(trackId);
