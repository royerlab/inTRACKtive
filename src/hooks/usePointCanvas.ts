--- conflicted
+++ resolved
@@ -10,12 +10,9 @@
     INIT_POINTS_GEOMETRY = "INIT_POINTS_GEOMETRY",
     POINT_BRIGHTNESS = "POINT_BRIGHTNESS",
     POINTS_POSITIONS = "POINTS_POSITIONS",
-<<<<<<< HEAD
     RESET_POINTS_COLORS = "POINT_COLORS",
     REMOVE_LAST_SELECTION = "REMOVE_LAST_SELECTION",
-=======
     POINT_SIZES = "POINT_SIZES",
->>>>>>> 89ad227a
     REFRESH = "REFRESH",
     REMOVE_ALL_TRACKS = "REMOVE_ALL_TRACKS",
     SELECTION_MODE = "SELECTION_MODE",
