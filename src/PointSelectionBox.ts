import { Frustum, Object3D, Camera, OrthographicCamera, PerspectiveCamera, Points, Scene, Vector3 } from "three";

/**
 * This is a class to check whether points in a Points object are in a selection area in 3D space
 * This borrows heavily from https://github.com/mrdoob/three.js/blob/r160/examples/jsm/interactive/SelectionBox.js
 */

const _frustum = new Frustum();

const _tmpPoint = new Vector3();

const _vecNear = new Vector3();
const _vecTopLeft = new Vector3();
const _vecTopRight = new Vector3();
const _vecDownRight = new Vector3();
const _vecDownLeft = new Vector3();

const _vecFarTopLeft = new Vector3();
const _vecFarTopRight = new Vector3();
const _vecFarDownRight = new Vector3();
const _vecFarDownLeft = new Vector3();

const _vectemp1 = new Vector3();
const _vectemp2 = new Vector3();
const _vectemp3 = new Vector3();

type PointsCollection = Map<number, number[]>;

class PointSelectionBox {
    camera: OrthographicCamera | PerspectiveCamera;
    scene: Scene;
    startPoint: Vector3;
    endPoint: Vector3;
    collection: PointsCollection;
    deep: number;

    constructor(camera: OrthographicCamera | PerspectiveCamera, scene: Scene, deep = Number.MAX_VALUE) {
        this.camera = camera;
        this.scene = scene;
        this.startPoint = new Vector3();
        this.endPoint = new Vector3();
        this.collection = new Map();
        this.deep = deep;
    }

    select(startPoint?: Vector3, endPoint?: Vector3) {
        this.startPoint = startPoint ?? this.startPoint;
        this.endPoint = endPoint ?? this.endPoint;
        this.collection = new Map();

        this.updateFrustum(this.startPoint, this.endPoint);
        this.searchChildInFrustum(_frustum, this.scene);

        return this.collection;
    }

    updateFrustum(startPoint?: Vector3, endPoint?: Vector3) {
        startPoint = startPoint || this.startPoint;
        endPoint = endPoint || this.endPoint;

        // Avoid invalid frustum
        if (startPoint.x === endPoint.x) {
            endPoint.x += Number.EPSILON;
        }

        if (startPoint.y === endPoint.y) {
            endPoint.y += Number.EPSILON;
        }

        this.camera.updateProjectionMatrix();
        this.camera.updateMatrixWorld();

        if (isPerspectiveCamera(this.camera)) {
            _tmpPoint.copy(startPoint);
            _tmpPoint.x = Math.min(startPoint.x, endPoint.x);
            _tmpPoint.y = Math.max(startPoint.y, endPoint.y);
            endPoint.x = Math.max(startPoint.x, endPoint.x);
            endPoint.y = Math.min(startPoint.y, endPoint.y);

            _vecNear.setFromMatrixPosition(this.camera.matrixWorld);
            _vecTopLeft.copy(_tmpPoint);
            _vecTopRight.set(endPoint.x, _tmpPoint.y, 0);
            _vecDownRight.copy(endPoint);
            _vecDownLeft.set(_tmpPoint.x, endPoint.y, 0);

            _vecTopLeft.unproject(this.camera);
            _vecTopRight.unproject(this.camera);
            _vecDownRight.unproject(this.camera);
            _vecDownLeft.unproject(this.camera);

            _vectemp1.copy(_vecTopLeft).sub(_vecNear);
            _vectemp2.copy(_vecTopRight).sub(_vecNear);
            _vectemp3.copy(_vecDownRight).sub(_vecNear);
            _vectemp1.normalize();
            _vectemp2.normalize();
            _vectemp3.normalize();

            _vectemp1.multiplyScalar(this.deep);
            _vectemp2.multiplyScalar(this.deep);
            _vectemp3.multiplyScalar(this.deep);
            _vectemp1.add(_vecNear);
            _vectemp2.add(_vecNear);
            _vectemp3.add(_vecNear);

            const planes = _frustum.planes;

            planes[0].setFromCoplanarPoints(_vecNear, _vecTopLeft, _vecTopRight);
            planes[1].setFromCoplanarPoints(_vecNear, _vecTopRight, _vecDownRight);
            planes[2].setFromCoplanarPoints(_vecDownRight, _vecDownLeft, _vecNear);
            planes[3].setFromCoplanarPoints(_vecDownLeft, _vecTopLeft, _vecNear);
            planes[4].setFromCoplanarPoints(_vecTopRight, _vecDownRight, _vecDownLeft);
            planes[5].setFromCoplanarPoints(_vectemp3, _vectemp2, _vectemp1);
            planes[5].normal.multiplyScalar(-1);
        } else if (isOrthographicCamera(this.camera)) {
            const left = Math.min(startPoint.x, endPoint.x);
            const top = Math.max(startPoint.y, endPoint.y);
            const right = Math.max(startPoint.x, endPoint.x);
            const down = Math.min(startPoint.y, endPoint.y);

            _vecTopLeft.set(left, top, -1);
            _vecTopRight.set(right, top, -1);
            _vecDownRight.set(right, down, -1);
            _vecDownLeft.set(left, down, -1);

            _vecFarTopLeft.set(left, top, 1);
            _vecFarTopRight.set(right, top, 1);
            _vecFarDownRight.set(right, down, 1);
            _vecFarDownLeft.set(left, down, 1);

            _vecTopLeft.unproject(this.camera);
            _vecTopRight.unproject(this.camera);
            _vecDownRight.unproject(this.camera);
            _vecDownLeft.unproject(this.camera);

            _vecFarTopLeft.unproject(this.camera);
            _vecFarTopRight.unproject(this.camera);
            _vecFarDownRight.unproject(this.camera);
            _vecFarDownLeft.unproject(this.camera);

            const planes = _frustum.planes;

            planes[0].setFromCoplanarPoints(_vecTopLeft, _vecFarTopLeft, _vecFarTopRight);
            planes[1].setFromCoplanarPoints(_vecTopRight, _vecFarTopRight, _vecFarDownRight);
            planes[2].setFromCoplanarPoints(_vecFarDownRight, _vecFarDownLeft, _vecDownLeft);
            planes[3].setFromCoplanarPoints(_vecFarDownLeft, _vecFarTopLeft, _vecTopLeft);
            planes[4].setFromCoplanarPoints(_vecTopRight, _vecDownRight, _vecDownLeft);
            planes[5].setFromCoplanarPoints(_vecFarDownRight, _vecFarTopRight, _vecFarTopLeft);
            planes[5].normal.multiplyScalar(-1);
        } else {
            console.error("PointSelectionBox: Unsupported camera type.", this.camera);
        }
    }

    searchChildInFrustum(frustum: Frustum, object: Object3D) {
        if (isPoints(object)) {
            const geometry = object.geometry;
            const positionAttribute = geometry.getAttribute("position");
            const _vec3 = new Vector3();
<<<<<<< HEAD
            for (let i = geometry.drawRange.start; i < geometry.drawRange.start + geometry.drawRange.count; i++) {
=======
            const start = geometry.drawRange.start;
            const end = geometry.drawRange.start + geometry.drawRange.count;
            for (let i = start; i < end; i++) {
>>>>>>> c311664e
                _vec3.set(positionAttribute.getX(i), positionAttribute.getY(i), positionAttribute.getZ(i));
                if (frustum.containsPoint(_vec3)) {
                    const objectCollection = this.collection.get(object.id);
                    if (!objectCollection) {
                        this.collection.set(object.id, [i]);
                    } else {
                        objectCollection.push(i);
                    }
                }
            }
        }

        if (object.children.length > 0) {
            for (let x = 0; x < object.children.length; x++) {
                this.searchChildInFrustum(frustum, object.children[x]);
            }
        }
    }
}

// Type guards
function isOrthographicCamera(obj: Camera): obj is OrthographicCamera {
    return Boolean(obj && "isOrthographicCamera" in obj && obj.isOrthographicCamera);
}

function isPerspectiveCamera(obj: Camera): obj is PerspectiveCamera {
    return Boolean(obj && "isPerspectiveCamera" in obj && obj.isPerspectiveCamera);
}

function isPoints(obj: Object3D): obj is Points {
    return Boolean(obj && "isPoints" in obj && obj.isPoints);
}

export type { PointsCollection };
export { PointSelectionBox };<|MERGE_RESOLUTION|>--- conflicted
+++ resolved
@@ -156,13 +156,9 @@
             const geometry = object.geometry;
             const positionAttribute = geometry.getAttribute("position");
             const _vec3 = new Vector3();
-<<<<<<< HEAD
-            for (let i = geometry.drawRange.start; i < geometry.drawRange.start + geometry.drawRange.count; i++) {
-=======
             const start = geometry.drawRange.start;
             const end = geometry.drawRange.start + geometry.drawRange.count;
             for (let i = start; i < end; i++) {
->>>>>>> c311664e
                 _vec3.set(positionAttribute.getX(i), positionAttribute.getY(i), positionAttribute.getZ(i));
                 if (frustum.containsPoint(_vec3)) {
                     const objectCollection = this.collection.get(object.id);
