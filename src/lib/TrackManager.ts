// @ts-expect-error - types for zarr are not working right now, but a PR is open https://github.com/gzuidhof/zarr.js/pull/149
import { ZarrArray, slice, Slice, openArray, NestedArray } from "zarr";
import { addDropDownOption, dropDownOptions, resetDropDownOptions } from "@/components/leftSidebar/DynamicDropdown.tsx";
export let numberOfValuesPerPoint = 0; // 3 if points=[x,y,z], 4 if points=[x,y,z,size]

import config from "../../CONFIG.ts";
const pointSizeDefault = config.settings.point_size;

// TODO: all these attribute options might be better to put in a separate module.
// Should also consider some related renaming (i.e. that these are attribute options
// rather than dropdown options).
const showDefaultAttributes = config.settings.showDefaultAttributes;

export type Option = {
    name: string;
    label: number;
    type: "default" | "categorical" | "continuous";
    action: "default" | "calculate" | "provided" | "provided-normalized";
    numCategorical: number | undefined;
};

// Define a constant for the default list of options
export const DEFAULT_DROPDOWN_OPTION: Option = {
    name: "uniform",
    label: 0,
    type: "default",
    action: "default",
    numCategorical: undefined,
};
const DEFAULT_DROPDOWN_OPTIONS: Option[] = [
    DEFAULT_DROPDOWN_OPTION,
    { name: "x-position", label: 1, type: "continuous", action: "calculate", numCategorical: undefined },
    { name: "y-position", label: 2, type: "continuous", action: "calculate", numCategorical: undefined },
    { name: "z-position", label: 3, type: "continuous", action: "calculate", numCategorical: undefined },
    { name: "sign(x-pos)", label: 4, type: "categorical", action: "calculate", numCategorical: 2 },
    { name: "quadrants", label: 5, type: "categorical", action: "calculate", numCategorical: 8 },
];

export const numberOfDefaultColorByOptions = DEFAULT_DROPDOWN_OPTIONS.length;

// Function to reset the dropdown options based on an input flag
function resetDropDownOptions(useFirstOptionOnly: boolean = false) {
    const options: Option[] = [];
    if (useFirstOptionOnly || showDefaultAttributes == false) {
        // Reset to only the first default option
        if (DEFAULT_DROPDOWN_OPTIONS.length > 0) {
            options.push(DEFAULT_DROPDOWN_OPTION);
        }
        console.debug("DropDownOptions reset to only the first default option.");
    } else {
        // Reset to the full default options
        options.push(...DEFAULT_DROPDOWN_OPTIONS);
        console.debug("DropDownOptions reset to default.");
    }
    return options;
}

function addDropDownOption(options: Option[], option: Option) {
    // Check if an option with the same name or label already exists
    const exists = options.some(
        (existingOption) => existingOption.name === option.name || existingOption.label === option.label,
    );

    // Add the option only if it does not exist
    if (!exists) {
        options.push(option);
        console.debug(`DropDownOption '${option.name}' added.`);
    } else {
        console.warn(`Option '${option.name}' already exists in dropDownOptions.`);
    }
}

class SparseZarrArray {
    store: string;
    groupPath: string;
    // TODO: indptr is pretty small, could be loaded into memory
    indptr: ZarrArray;
    indptrCache: Promise<Int32Array> | Int32Array | null = null;
    indices: ZarrArray;
    data: ZarrArray | null;

    constructor(store: string, groupPath: string, indptr: ZarrArray, indices: ZarrArray, data: ZarrArray | null) {
        this.store = store;
        this.groupPath = groupPath;
        this.indptr = indptr;
        this.indices = indices;
        this.data = data;
    }

    async getIndPtr(s: Slice): Promise<Int32Array> {
        // TODO: this may not be a good way to cache this data
        if (this.indptrCache === null) {
            this.indptrCache = this.indptr.get([null]).then((data: NestedArray) => {
                this.indptrCache = data.data;
            });
        }

        let result;
        if (this.indptrCache instanceof Promise) {
            result = (await this.indptr.get(s)).data;
        } else if (this.indptrCache instanceof Int32Array) {
            result = this.indptrCache.subarray(s.start, s.stop);
        }
        return result;
    }
}

// class that contains the settings to "scale" the data, i.e., scale and center the dataset to fit nicely in the viewer
class ScaleSettings {
    meanX?: number;
    meanY?: number;
    meanZ?: number;
    extentXYZ?: number;

    public calculate(array: Float32Array, stride: number) {
        console.log(
            "scaleSettings not provided in zarr attribues, so they are calculated from first datapoint (stride %s)",
            stride,
        );

        let xTotal = 0;
        let yTotal = 0;
        let zTotal = 0;
        for (let i = 0; i < array.length; i += stride) {
            xTotal += array[i];
            yTotal += array[i + 1];
            zTotal += array[i + 2];
        }

        this.meanX = xTotal / (array.length / stride);
        this.meanY = yTotal / (array.length / stride);
        this.meanZ = zTotal / (array.length / stride);

        const extentX = Math.max(...array.map((x) => Math.abs(x - this.meanX!)));
        const extentY = Math.max(...array.map((x) => Math.abs(x - this.meanY!)));
        const extentZ = Math.max(...array.map((x) => Math.abs(x - this.meanZ!)));

        this.extentXYZ = Math.max(extentX, extentY, extentZ);
        console.log("scaleSettings after calculate", this);
    }
}

export async function openSparseZarrArray(store: string, groupPath: string, hasData = true): Promise<SparseZarrArray> {
    // TODO: check for sparse_format in group .zattrs
    const indptr = await openArray({
        store: store,
        path: groupPath + "/indptr",
        mode: "r",
    });
    const indices = await openArray({
        store: store,
        path: groupPath + "/indices",
        mode: "r",
    });

    let data = null;
    if (hasData) {
        data = await openArray({
            store: store,
            path: groupPath + "/data",
            mode: "r",
        });
    }

    return new SparseZarrArray(store, groupPath, indptr, indices, data);
}

export class TrackManager {
    store: string;
    points: ZarrArray;
    pointsToTracks: SparseZarrArray;
    tracksToPoints: SparseZarrArray;
    tracksToTracks: SparseZarrArray;
    attributes: ZarrArray;
<<<<<<< HEAD
=======
    attributeOptions: Option[];
>>>>>>> b0f7d0de
    numTimes: number;
    maxPointsPerTimepoint: number;
    scaleSettings: ScaleSettings;
    defaultExtent: number;
    ndim: number;

    constructor(
        store: string,
        points: ZarrArray,
        pointsToTracks: SparseZarrArray,
        tracksToPoints: SparseZarrArray,
        tracksToTracks: SparseZarrArray,
        attributes: ZarrArray,
<<<<<<< HEAD
=======
        attributeOptions: Option[],
>>>>>>> b0f7d0de
        scaleSettings: ScaleSettings,
    ) {
        this.store = store;
        this.points = points;
        this.pointsToTracks = pointsToTracks;
        this.tracksToPoints = tracksToPoints;
        this.tracksToTracks = tracksToTracks;
        this.attributes = attributes;
<<<<<<< HEAD
=======
        this.attributeOptions = attributeOptions;
>>>>>>> b0f7d0de
        this.numTimes = points.shape[0];
        this.maxPointsPerTimepoint = points.shape[1] / numberOfValuesPerPoint; // default is /3
        this.scaleSettings = scaleSettings;
        this.defaultExtent = 1; // pointcloud is centered around (0,0,0) with an extent of 1
        this.ndim = 3;
    }

    async fetchPointsAtTime(timeIndex: number): Promise<Float32Array> {
        console.debug("fetchPointsAtTime: %d", timeIndex);

        const points: Float32Array = (await this.points.get([timeIndex, slice(null)])).data;

        // assume points < -127 are invalid, and all are at the end of the array
        // this is how the jagged array is stored in the zarr
        // for Float32 it's actually -9999, but the int8 data is -127
        let endIndex = points.findIndex((value) => value <= -127);
        if (endIndex === -1) {
            endIndex = points.length;
        } else if (endIndex % numberOfValuesPerPoint !== 0) {
            console.error("invalid points - %d not divisible by %d", endIndex, numberOfValuesPerPoint);
            endIndex -= endIndex % numberOfValuesPerPoint;
        }

        // scale the data to fit in the viewer
        const array = this.applyScale(points.subarray(0, endIndex), numberOfValuesPerPoint);
        return array;
    }

<<<<<<< HEAD
    async fetchAttributessAtTime(timeIndex: number, attributeIndex: number): Promise<Float32Array> {
        console.debug("fetchAttributessAtTime, time=%d, attribute=%d", timeIndex, attributeIndex);
=======
    async fetchAttributesAtTime(timeIndex: number, attributeIndex: number): Promise<Float32Array> {
        console.debug("fetchAttributesAtTime, time=%d, attribute=%d", timeIndex, attributeIndex);
>>>>>>> b0f7d0de

        const startColumn = attributeIndex * this.maxPointsPerTimepoint;
        const endColumn = startColumn + this.maxPointsPerTimepoint;

        const attributes: Float32Array = (await this.attributes.get([timeIndex, slice(startColumn, endColumn)])).data;

        // assume points < -127 are invalid, and all are at the end of the array
        // this is how the jagged array is stored in the zarr
        // for Float32 it's actually -9999, but the int8 data is -127
        let endIndex = attributes.findIndex((value) => value <= -127);
        if (endIndex === -1) {
            endIndex = attributes.length;
        }

        // scale the data to fit in the viewer
        const array = attributes.subarray(0, endIndex);

        return array;
    }

    async fetchTrackIDsForPoint(pointID: number): Promise<Int32Array> {
        const rowStartEnd = await this.pointsToTracks.getIndPtr(slice(pointID, pointID + 2));
        const trackIDs = await this.pointsToTracks.indices.get([slice(rowStartEnd[0], rowStartEnd[1])]);
        return trackIDs.data;
    }

    async fetchPointsForTrack(trackID: number): Promise<[Float32Array, Int32Array]> {
        const rowStartEnd = await this.tracksToPoints.getIndPtr(slice(trackID, trackID + 2));
        const points = (await this.tracksToPoints.data.get([slice(rowStartEnd[0], rowStartEnd[1]), slice(null)])).data;
        // TODO: can bake this into the data array
        const pointIDs = (await this.tracksToPoints.indices.get([slice(rowStartEnd[0], rowStartEnd[1])])).data;

        if (points.length !== pointIDs.length) {
            console.error("points and pointIDs are different lengths: %d, %d", points.length, pointIDs.length);
        }

        // flatten the resulting n x 3 array in to a 1D [xyzxyzxyz...] array
        let flatPoints = new Float32Array(points.length * 3);
        for (let i = 0; i < points.length; i++) {
            flatPoints.set(points[i], i * 3);
        }

        // scale the data to fit in the viewer
        flatPoints = this.applyScale(flatPoints, 3);
        return [flatPoints, pointIDs];
    }

    async fetchLineageForTrack(trackID: number): Promise<[Int32Array, Int32Array]> {
        const rowStartEnd = await this.tracksToTracks.getIndPtr(slice(trackID, trackID + 2));
        const lineage = await this.tracksToTracks.indices
            .get([slice(rowStartEnd[0], rowStartEnd[1])])
            .then((lineage: SparseZarrArray) => lineage.data);
        const trackData = await this.tracksToTracks.data
            .get([slice(rowStartEnd[0], rowStartEnd[1])])
            .then((trackData: SparseZarrArray) => trackData.data);
        return Promise.all([lineage, trackData]);
    }

    getPointSize(): number {
        const extentXYZ = this.scaleSettings.extentXYZ ?? this.defaultExtent;

        if (numberOfValuesPerPoint == 4) {
            return (30 * this.defaultExtent) / extentXYZ; // 30 is the factor to match actual distances in tracks.csv to distances in the viewer
        } else {
            return pointSizeDefault;
        }
    }

    applyScale(array: Float32Array, stride: number): Float32Array {
        // if scaleSettings are undefined, calculated them from first frame
        if (
            this.scaleSettings.meanX === undefined ||
            this.scaleSettings.meanY === undefined ||
            this.scaleSettings.meanZ === undefined ||
            this.scaleSettings.extentXYZ === undefined
        ) {
            this.scaleSettings.calculate(array, numberOfValuesPerPoint);
        }
        const meanX = this.scaleSettings.meanX ?? 0;
        const meanY = this.scaleSettings.meanY ?? 0;
        const meanZ = this.scaleSettings.meanZ ?? 0;
        const extentXYZ = this.scaleSettings.extentXYZ ?? this.defaultExtent;
        for (let i = 0; i < array.length; i += stride) {
            array[i] = ((array[i] - meanZ) / extentXYZ) * this.defaultExtent;
            array[i + 1] = ((array[i + 1] - meanY) / extentXYZ) * this.defaultExtent;
            array[i + 2] = ((array[i + 2] - meanX) / extentXYZ) * this.defaultExtent;
        }
        return array;
    }
}

export async function loadTrackManager(url: string) {
    let trackManager;
    try {
        // console.log('url', url);
        const points = await openArray({
            store: url,
            path: "points",
            mode: "r",
        });

        // load the zarr metadata (to know is radius is included)
        const scaleSettings = new ScaleSettings();
        try {
            const zattrs = await points.attrs.asObject();
            numberOfValuesPerPoint = zattrs["values_per_point"];
            scaleSettings.meanX = zattrs["mean_x"];
            scaleSettings.meanY = zattrs["mean_y"];
            scaleSettings.meanZ = zattrs["mean_z"];
            scaleSettings.extentXYZ = zattrs["extent_xyz"];
        } catch (error) {
            numberOfValuesPerPoint = 3;
        }

        let datasetNdim = 3;
        try {
            const zattrs = await points.attrs.asObject();
            datasetNdim = zattrs["ndim"];
        } catch (error) {
            console.error("Error getting ndim from zattrs: %s", error);
        }

        const pointsToTracks = await openSparseZarrArray(url, "points_to_tracks", false);
        const tracksToPoints = await openSparseZarrArray(url, "tracks_to_points", true);
        const tracksToTracks = await openSparseZarrArray(url, "tracks_to_tracks", true);

        let attributes = null;
<<<<<<< HEAD
        resetDropDownOptions();
=======
        let attributeOptions: Option[] = resetDropDownOptions();
>>>>>>> b0f7d0de
        try {
            attributes = await openArray({
                store: url,
                path: "attributes",
                mode: "r",
            });
            const zattrs = await attributes.attrs.asObject();
<<<<<<< HEAD
            console.log("attribute names found: %s", zattrs["attribute_names"]);
            // console.log("attribute types found: %s", zattrs["attribute_types"]);

            for (let column = 0; column < zattrs["attribute_names"].length; column++) {
                addDropDownOption({
                    name: zattrs["attribute_names"][column],
                    label: dropDownOptions.length,
=======
            console.debug("attribute names found: %s", zattrs["attribute_names"]);
            console.debug("attribute types found: %s", zattrs["attribute_types"]);

            for (let column = 0; column < zattrs["attribute_names"].length; column++) {
                addDropDownOption(attributeOptions, {
                    name: zattrs["attribute_names"][column],
                    label: attributeOptions.length,
>>>>>>> b0f7d0de
                    type: zattrs["attribute_types"][column] ? zattrs["attribute_types"][column] : "continuous",
                    action: zattrs["pre_normalized"] ? "provided-normalized" : "provided",
                    numCategorical: undefined,
                });
            }
<<<<<<< HEAD
            console.debug("dropDownOptions:", dropDownOptions);
        } catch (error) {
            resetDropDownOptions(true);
=======
            console.debug("attributeOptions:", attributeOptions);
        } catch (error) {
            attributeOptions = resetDropDownOptions(true);
>>>>>>> b0f7d0de
            console.debug("No attributes found in Zarr");
        }

        // make trackManager, and reset "maxPointsPerTimepoint", because tm constructor does points/3
        trackManager = new TrackManager(
            url,
            points,
            pointsToTracks,
            tracksToPoints,
            tracksToTracks,
            attributes,
<<<<<<< HEAD
=======
            attributeOptions,
>>>>>>> b0f7d0de
            scaleSettings,
        );
        if (numberOfValuesPerPoint == 4) {
            trackManager.maxPointsPerTimepoint = trackManager.points.shape[1] / numberOfValuesPerPoint;
        }
        if (datasetNdim == 2) {
            trackManager.ndim = 2;
            console.debug("2D dataset detected in loadTrackManager");
        }
    } catch (err) {
        console.error("Error opening TrackManager: %s", err);
        trackManager = null;
    }
    console.log("loaded new TrackManager: %s", trackManager);
    return trackManager;
}<|MERGE_RESOLUTION|>--- conflicted
+++ resolved
@@ -172,10 +172,7 @@
     tracksToPoints: SparseZarrArray;
     tracksToTracks: SparseZarrArray;
     attributes: ZarrArray;
-<<<<<<< HEAD
-=======
     attributeOptions: Option[];
->>>>>>> b0f7d0de
     numTimes: number;
     maxPointsPerTimepoint: number;
     scaleSettings: ScaleSettings;
@@ -189,10 +186,7 @@
         tracksToPoints: SparseZarrArray,
         tracksToTracks: SparseZarrArray,
         attributes: ZarrArray,
-<<<<<<< HEAD
-=======
         attributeOptions: Option[],
->>>>>>> b0f7d0de
         scaleSettings: ScaleSettings,
     ) {
         this.store = store;
@@ -201,10 +195,7 @@
         this.tracksToPoints = tracksToPoints;
         this.tracksToTracks = tracksToTracks;
         this.attributes = attributes;
-<<<<<<< HEAD
-=======
         this.attributeOptions = attributeOptions;
->>>>>>> b0f7d0de
         this.numTimes = points.shape[0];
         this.maxPointsPerTimepoint = points.shape[1] / numberOfValuesPerPoint; // default is /3
         this.scaleSettings = scaleSettings;
@@ -233,13 +224,8 @@
         return array;
     }
 
-<<<<<<< HEAD
-    async fetchAttributessAtTime(timeIndex: number, attributeIndex: number): Promise<Float32Array> {
-        console.debug("fetchAttributessAtTime, time=%d, attribute=%d", timeIndex, attributeIndex);
-=======
     async fetchAttributesAtTime(timeIndex: number, attributeIndex: number): Promise<Float32Array> {
         console.debug("fetchAttributesAtTime, time=%d, attribute=%d", timeIndex, attributeIndex);
->>>>>>> b0f7d0de
 
         const startColumn = attributeIndex * this.maxPointsPerTimepoint;
         const endColumn = startColumn + this.maxPointsPerTimepoint;
@@ -367,11 +353,7 @@
         const tracksToTracks = await openSparseZarrArray(url, "tracks_to_tracks", true);
 
         let attributes = null;
-<<<<<<< HEAD
-        resetDropDownOptions();
-=======
         let attributeOptions: Option[] = resetDropDownOptions();
->>>>>>> b0f7d0de
         try {
             attributes = await openArray({
                 store: url,
@@ -379,15 +361,7 @@
                 mode: "r",
             });
             const zattrs = await attributes.attrs.asObject();
-<<<<<<< HEAD
-            console.log("attribute names found: %s", zattrs["attribute_names"]);
-            // console.log("attribute types found: %s", zattrs["attribute_types"]);
-
-            for (let column = 0; column < zattrs["attribute_names"].length; column++) {
-                addDropDownOption({
-                    name: zattrs["attribute_names"][column],
-                    label: dropDownOptions.length,
-=======
+          
             console.debug("attribute names found: %s", zattrs["attribute_names"]);
             console.debug("attribute types found: %s", zattrs["attribute_types"]);
 
@@ -395,21 +369,14 @@
                 addDropDownOption(attributeOptions, {
                     name: zattrs["attribute_names"][column],
                     label: attributeOptions.length,
->>>>>>> b0f7d0de
                     type: zattrs["attribute_types"][column] ? zattrs["attribute_types"][column] : "continuous",
                     action: zattrs["pre_normalized"] ? "provided-normalized" : "provided",
                     numCategorical: undefined,
                 });
             }
-<<<<<<< HEAD
-            console.debug("dropDownOptions:", dropDownOptions);
-        } catch (error) {
-            resetDropDownOptions(true);
-=======
             console.debug("attributeOptions:", attributeOptions);
         } catch (error) {
             attributeOptions = resetDropDownOptions(true);
->>>>>>> b0f7d0de
             console.debug("No attributes found in Zarr");
         }
 
@@ -421,10 +388,7 @@
             tracksToPoints,
             tracksToTracks,
             attributes,
-<<<<<<< HEAD
-=======
             attributeOptions,
->>>>>>> b0f7d0de
             scaleSettings,
         );
         if (numberOfValuesPerPoint == 4) {
