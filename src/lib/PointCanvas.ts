import {
    AxesHelper,
    BufferGeometry,
    Color,
    Float32BufferAttribute,
    FogExp2,
    NormalBlending,
    PerspectiveCamera,
    Points,
    Scene,
    ShaderMaterial,
    SRGBColorSpace,
    TextureLoader,
    Vector2,
    WebGLRenderer,
} from "three";
import { OrbitControls } from "three/addons/controls/OrbitControls.js";
import { EffectComposer } from "three/addons/postprocessing/EffectComposer.js";
import { RenderPass } from "three/addons/postprocessing/RenderPass.js";
import { OutputPass } from "three/addons/postprocessing/OutputPass.js";
import { UnrealBloomPass } from "three/addons/postprocessing/UnrealBloomPass.js";

import { Track } from "@/lib/three/Track";
import { PointSelector, PointSelectionMode } from "@/lib/PointSelector";
import { ViewerState } from "./ViewerState";
import { numberOfValuesPerPoint } from "./TrackManager";

<<<<<<< HEAD
=======
import config from "../../CONFIG.ts";
const initialPointSize = config.settings.point_size;

>>>>>>> c00affbf
// TrackType is a place to store the visual information about a track and any track-specific attributes
type TrackType = {
    threeTrack: Track;
    parentTrackID: number;
};
type Tracks = Map<number, TrackType>;

export class PointCanvas {
    readonly scene: Scene;
    readonly renderer: WebGLRenderer;
    readonly camera: PerspectiveCamera;
    readonly points: Points;
    readonly composer: EffectComposer;
    readonly controls: OrbitControls;
    readonly bloomPass: UnrealBloomPass;
    readonly selector: PointSelector;

    // Maps from track ID to three.js Track objects.
    // This contains all tracks or tracklets across the lineages of all
    // selected cells.
    readonly tracks: Tracks = new Map();
    // Needed to skip fetches for lineages that have already been fetched.
    // TODO: storing the fetched track and point IDs here works for now,
    // but is likely a good candidate for a refactor.
    readonly fetchedRootTrackIds = new Set<number>();
    // Needed to skip fetches for point IDs that been selected.
    readonly fetchedPointIds = new Set<number>();
    selectedPointIndices: number[] = [];

    // All the point IDs that have been selected.
    // PointCanvas.selector.selection is the transient array of selected
    // point indices associated with a specific time point and selection action,
    // whereas these are a union of all those selection actions, are unique
    // across the whole dataset and can be used for persistent storage.
    selectedPointIds: Set<number> = new Set();
    showTracks = true;
    showTrackHighlights = true;
    curTime: number = 0;
    minTime: number = -6;
    maxTime: number = 5;
    pointBrightness = 1.0;
    pointSize = initialPointSize;
    // this is used to initialize the points geometry, and kept to initialize the
    // tracks but could be pulled from the points geometry when adding tracks
    maxPointsPerTimepoint = 0;
    private pointIndicesCache: Map<number, number[]> = new Map();

    constructor(width: number, height: number) {
        this.scene = new Scene();
        this.renderer = new WebGLRenderer();

        this.camera = new PerspectiveCamera(
            35, // FOV
            width / height, // Aspect
            0.1, // Near
            10000, // Far
        );

        const pointsGeometry = new BufferGeometry();
        const pointVertexShader = `
            attribute float size;
            attribute vec3 color; //Declare the color attribute
            varying vec3 vColor;

            void main() {
            vColor = color;
            vec4 mvPosition = modelViewMatrix * vec4(position, 1.0);
            gl_PointSize = size * (300.0 / -mvPosition.z); // Adjust scaling factor
            gl_Position = projectionMatrix * mvPosition;
            }
        `;
        const pointFragmentShader = `
            varying vec3 vColor;
            uniform sampler2D pointTexture;

            void main() {
            gl_FragColor = vec4(vColor, 1.0);
            gl_FragColor = gl_FragColor * texture2D(pointTexture, gl_PointCoord);
            if (gl_FragColor.a < .5) discard;
            }
        `;

        const shaderMaterial = new ShaderMaterial({
            uniforms: {
                color: { value: new Color(0xffffff) },
                pointTexture: { value: new TextureLoader().load("/spark1.png") },
            },
            vertexShader: pointVertexShader,
            fragmentShader: pointFragmentShader,

            blending: NormalBlending,
            depthTest: true, // true
            // alphaTest: 0.1, //no effect
            depthWrite: true, // true
            transparent: false, // false
        });
        this.points = new Points(pointsGeometry, shaderMaterial);

        this.scene.add(new AxesHelper(0.2));
        this.scene.add(this.points);
        this.scene.fog = new FogExp2(0x000000, 0.0005); // default is 0.00025

        // Effect composition.
        const renderModel = new RenderPass(this.scene, this.camera);
        this.bloomPass = new UnrealBloomPass(
            new Vector2(width, height), // resolution
            0.4, // strength
            0, // radius
            0.2, // threshold
        );
        const outputPass = new OutputPass();
        this.composer = new EffectComposer(this.renderer);
        this.composer.addPass(renderModel);
        this.composer.addPass(this.bloomPass);
        this.composer.addPass(outputPass);

        // Set up controls
        this.controls = new OrbitControls(this.camera, this.renderer.domElement);
        this.controls.autoRotateSpeed = 1;

        // Set up selection
        this.selector = new PointSelector(this.scene, this.renderer, this.camera, this.controls, this.points);
        this.setSelectionMode(PointSelectionMode.BOX);
    }

    shallowCopy(): PointCanvas {
        const newCanvas = { ...this };
        Object.setPrototypeOf(newCanvas, PointCanvas.prototype);
        return newCanvas as PointCanvas;
    }

    toState(): ViewerState {
        const state = new ViewerState();
        state.curTime = this.curTime;
        state.minTime = this.minTime;
        state.maxTime = this.maxTime;
        state.maxPointsPerTimepoint = this.maxPointsPerTimepoint;
        state.pointBrightness = this.pointBrightness;
        state.showTracks = this.showTracks;
        state.showTrackHighlights = this.showTrackHighlights;
        state.selectedPointIds = Array.from(this.selectedPointIds);
        state.cameraPosition = this.camera.position.toArray();
        state.cameraTarget = this.controls.target.toArray();
        return state;
    }

    updateWithState(state: ViewerState) {
        this.curTime = state.curTime;
        this.minTime = state.minTime;
        this.maxTime = state.maxTime;
        this.maxPointsPerTimepoint = state.maxPointsPerTimepoint;
        this.pointBrightness = state.pointBrightness;
        this.showTracks = state.showTracks;
        this.showTrackHighlights = state.showTrackHighlights;
        this.selectedPointIds = new Set(state.selectedPointIds);
        this.camera.position.fromArray(state.cameraPosition);
        this.controls.target.fromArray(state.cameraTarget);
    }

    setSelectionMode(mode: PointSelectionMode) {
        this.selector.setSelectionMode(mode);
    }

    // Use an arrow function so that each instance of the class is bound and
    // can be passed to requestAnimationFrame.
    animate = () => {
        requestAnimationFrame(this.animate);
        // Render the scene
        this.composer.render();
        this.controls.update();
    };

    updateSelectedPointIndices() {
        const cacheKey = this.createCacheKey();

        // Check if the result is already cached
        if (this.pointIndicesCache.has(cacheKey)) {
            this.selectedPointIndices = this.pointIndicesCache.get(cacheKey)!;
            this.highlightPoints(this.selectedPointIndices);
            return;
        }

        // If not cached: find selectedPointIndices
        const idOffset = this.curTime * this.maxPointsPerTimepoint;
        this.selectedPointIndices = [];
        for (const track of this.tracks.values()) {
            if (this.curTime < track.threeTrack.startTime || this.curTime > track.threeTrack.endTime) continue;
            const timeIndex = this.curTime - track.threeTrack.startTime;
            const pointId = track.threeTrack.pointIds[timeIndex];
            this.selectedPointIndices.push(pointId - idOffset);
        }

        this.pointIndicesCache.set(cacheKey, this.selectedPointIndices);
        this.highlightPoints(this.selectedPointIndices);
    }

    private createCacheKey(): number {
        let hash = 0;
        const trackIds = Array.from(this.tracks.keys()).join(",");
        const keyString = `${this.curTime}:${trackIds}`;

        for (let i = 0; i < keyString.length; i++) {
            const char = keyString.charCodeAt(i);
            hash = (hash << 5) - hash + char;
            hash = hash & hash; // Convert to 32-bit integer
        }
        return hash;
    }

    clearPointIndicesCache() {
        this.pointIndicesCache.clear();
    }

    highlightPoints(points: number[]) {
        const colorAttribute = this.points.geometry.getAttribute("color");
        const color = new Color();
        color.setRGB(0.9, 0.0, 0.9, SRGBColorSpace);
        for (const i of points) {
            colorAttribute.setXYZ(i, color.r, color.g, color.b);
        }
        colorAttribute.needsUpdate = true;
    }

    resetPointColors() {
        if (!this.points.geometry.hasAttribute("color")) {
            return;
        }
        const color = new Color();
        color.setRGB(0.0, 0.8, 0.8, SRGBColorSpace);
        color.multiplyScalar(this.pointBrightness);
        const colorAttribute = this.points.geometry.getAttribute("color");
        for (let i = 0; i < colorAttribute.count; i++) {
            colorAttribute.setXYZ(i, color.r, color.g, color.b);
        }
        colorAttribute.needsUpdate = true;
    }

    setSize(width: number, height: number) {
        this.camera.aspect = width / height;
        this.camera.updateProjectionMatrix();
        this.bloomPass.resolution.set(width, height);
        this.renderer.setSize(width, height);
        this.composer.setSize(width, height);
    }

    initPointsGeometry(maxPointsPerTimepoint: number) {
        this.maxPointsPerTimepoint = maxPointsPerTimepoint;
        const geometry = this.points.geometry;
        if (!geometry.hasAttribute("position") || geometry.getAttribute("position").count !== maxPointsPerTimepoint) {
            geometry.setAttribute(
                "position",
                new Float32BufferAttribute(new Float32Array(3 * maxPointsPerTimepoint), 3),
            );
            // prevent drawing uninitialized points at the origin
            geometry.setDrawRange(0, 0);
        }
        if (!geometry.hasAttribute("color") || geometry.getAttribute("color").count !== maxPointsPerTimepoint) {
            geometry.setAttribute("color", new Float32BufferAttribute(new Float32Array(3 * maxPointsPerTimepoint), 3));
        }
        if (!geometry.hasAttribute("size") || geometry.getAttribute("size").count !== maxPointsPerTimepoint) {
            geometry.setAttribute("size", new Float32BufferAttribute(new Float32Array(maxPointsPerTimepoint), 1));
        }
        // Initialize all the colors immediately.
        this.resetPointColors();
    }

<<<<<<< HEAD
    setPointsPositions(data: Float32Array, pointSize: number) {
=======
    setPointsSizes() {
        const geometry = this.points.geometry;
        const sizes = geometry.getAttribute("size");

        for (let i = 0; i < sizes.count; i++) {
            sizes.setX(i, this.pointSize);
        }
        sizes.needsUpdate = true;

        for (const track of this.tracks.values()) {
            track.threeTrack.material.trackwidth = this.pointSize / 100;
            track.threeTrack.material.highlightwidth = this.pointSize / 15;
        }
    }

    setPointsPositions(data: Float32Array) {
>>>>>>> c00affbf
        const numPoints = data.length / numberOfValuesPerPoint;
        const geometry = this.points.geometry;
        const positions = geometry.getAttribute("position");
        const sizes = geometry.getAttribute("size");
        const num = numberOfValuesPerPoint;
        for (let i = 0; i < numPoints; i++) {
            positions.setXYZ(i, data[num * i], data[num * i + 1], data[num * i + 2]);
            if (num == 4) {
                sizes.setX(i, pointSize * data[num * i + 3]);
            } else {
                sizes.setX(i, this.pointSize);
            }
        }
        positions.needsUpdate = true;
        sizes.needsUpdate = true;
        geometry.setDrawRange(0, numPoints);
        this.points.geometry.computeBoundingSphere();
    }

    addTrack(trackID: number, positions: Float32Array, ids: Int32Array, parentTrackID: number): Track | null {
        if (this.tracks.has(trackID)) {
            // this is a warning because it should alert us to duplicate fetching
            console.warn("Track with ID %d already exists", trackID);
            return null;
        }
        const threeTrack = Track.new(positions, ids, this.maxPointsPerTimepoint);
        threeTrack.updateAppearance(
            this.showTracks,
            this.showTrackHighlights,
            this.minTime,
            this.maxTime,
            this.pointSize / 100,
            this.pointSize / 15,
        );
        this.tracks.set(trackID, { threeTrack, parentTrackID });
        this.scene.add(threeTrack);
        return threeTrack;
    }

    updateAllTrackHighlights() {
        this.tracks.forEach((track) => {
            track.threeTrack.updateAppearance(
                this.showTracks,
                this.showTrackHighlights,
                this.minTime,
                this.maxTime,
                this.pointSize / 100,
                this.pointSize / 15,
            );
        });
    }

    removeTrack(trackID: number) {
        const track = this.tracks.get(trackID);
        if (track) {
            this.scene.remove(track.threeTrack);
            track.threeTrack.dispose();
            this.tracks.delete(trackID);
        } else {
            console.warn("No track with ID %d to remove", trackID);
        }
    }

    removeAllTracks() {
        console.log("removeAllTracks!");
        this.selectedPointIds = new Set();
        this.fetchedRootTrackIds.clear();
        this.fetchedPointIds.clear();
        for (const trackID of this.tracks.keys()) {
            this.removeTrack(trackID);
        }
        this.resetPointColors();
    }

    dispose() {
        this.selector.dispose();
        this.renderer.dispose();
        this.removeAllTracks();
        this.points.geometry.dispose();
        if (Array.isArray(this.points.material)) {
            for (const material of this.points.material) {
                material.dispose();
            }
        } else {
            this.points.material.dispose();
        }
    }
}<|MERGE_RESOLUTION|>--- conflicted
+++ resolved
@@ -25,12 +25,9 @@
 import { ViewerState } from "./ViewerState";
 import { numberOfValuesPerPoint } from "./TrackManager";
 
-<<<<<<< HEAD
-=======
 import config from "../../CONFIG.ts";
 const initialPointSize = config.settings.point_size;
 
->>>>>>> c00affbf
 // TrackType is a place to store the visual information about a track and any track-specific attributes
 type TrackType = {
     threeTrack: Track;
@@ -297,9 +294,6 @@
         this.resetPointColors();
     }
 
-<<<<<<< HEAD
-    setPointsPositions(data: Float32Array, pointSize: number) {
-=======
     setPointsSizes() {
         const geometry = this.points.geometry;
         const sizes = geometry.getAttribute("size");
@@ -315,8 +309,7 @@
         }
     }
 
-    setPointsPositions(data: Float32Array) {
->>>>>>> c00affbf
+    setPointsPositions(data: Float32Array, pointSize: number) {
         const numPoints = data.length / numberOfValuesPerPoint;
         const geometry = this.points.geometry;
         const positions = geometry.getAttribute("position");
