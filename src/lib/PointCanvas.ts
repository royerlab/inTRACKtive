import {
    AdditiveBlending,
    AxesHelper,
    BufferGeometry,
    Color,
    Float32BufferAttribute,
    FogExp2,
    Matrix3,
    Mesh,
    MeshBasicMaterial,
    PerspectiveCamera,
    Points,
    PointsMaterial,
    Raycaster,
    Scene,
    SphereGeometry,
    SRGBColorSpace,
    TextureLoader,
    Vector2,
    Vector3,
    WebGLRenderer,
} from "three";
import { OrbitControls } from "three/addons/controls/OrbitControls.js";
import { EffectComposer } from "three/addons/postprocessing/EffectComposer.js";
import { RenderPass } from "three/addons/postprocessing/RenderPass.js";
import { OutputPass } from "three/addons/postprocessing/OutputPass.js";
import { UnrealBloomPass } from "three/addons/postprocessing/UnrealBloomPass.js";
import { TransformControls } from "three/examples/jsm/Addons.js";

import { Track } from "@/lib/three/Track";
<<<<<<< HEAD
import { PointSelector, PointSelectionMode } from "@/lib/PointSelector";
=======
>>>>>>> c591f54e
import { PointsCollection } from "@/lib/PointSelectionBox";

type Tracks = Map<number, Track>;

<<<<<<< HEAD
=======
export enum PointSelectionMode {
    BOX = "BOX",
    SPHERICAL_CURSOR = "SPHERICAL_CURSOR",
    SPHERE = "SPHERE",
}

// this is a separate class to keep the point selection logic separate from the rendering logic in
// the PointCanvas class this fixes some issues with callbacks and event listeners binding to
// the original instance of the class, though we make many (shallow) copies of the PointCanvas
// to update state in the app
class PointSelector {
    selectionMode: PointSelectionMode = PointSelectionMode.BOX;

    cursor = new Mesh(
        new SphereGeometry(25, 8, 8),
        new MeshBasicMaterial({ color: 0xffffff, transparent: true, opacity: 0.05 }),
    );
    cursorLock = true;
    cursorControl: TransformControls;
    pointer = new Vector2(0, 0);

    constructor(canvas: PointCanvas) {
        this.cursorControl = new TransformControls(canvas.camera, canvas.renderer.domElement);
        this.cursorControl.size = 0.5;
        this.cursorControl.attach(this.cursor);

        canvas.scene.add(this.cursor);
        canvas.scene.add(this.cursorControl);

        const draggingChanged = (event: { value: unknown }) => {
            canvas.controls.enabled = !event.value;
        };

        const keyDown = (event: KeyboardEvent) => {
            switch (event.key) {
                case "Control":
                    canvas.controls.enabled = false;
                    break;
                case "Shift":
                    if (this.selectionMode !== PointSelectionMode.SPHERICAL_CURSOR) return;
                    this.cursorLock = false;
                    break;
            }
        };

        const keyUp = (event: KeyboardEvent) => {
            console.log(event.key, this.selectionMode);
            switch (event.key) {
                case "Control":
                    canvas.controls.enabled = true;
                    break;
                case "Shift":
                    this.cursorLock = true;
                    break;
                case "s":
                    if (this.selectionMode === PointSelectionMode.BOX) return;
                    this.cursor.visible = !this.cursor.visible;
                    this.cursorControl.visible = this.cursorControl.enabled && this.cursor.visible;
                    break;
                case "w":
                    this.cursorControl.setMode("translate");
                    break;
                case "e":
                    this.cursorControl.setMode("rotate");
                    break;
                case "r":
                    this.cursorControl.setMode("scale");
                    break;
            }
        };

        const mouseWheel = (event: WheelEvent) => {
            if (event.ctrlKey) {
                event.preventDefault();
                this.cursor.scale.multiplyScalar(1 + event.deltaY * 0.001);
            }
        };

        const pointerMove = (event: MouseEvent) => {
            if (this.cursorLock) {
                return;
            }
            const canvasElement = canvas.renderer.domElement.getBoundingClientRect();
            this.pointer.x = ((event.clientX - canvasElement.left) / canvasElement.width) * 2 - 1;
            this.pointer.y = (-(event.clientY - canvasElement.top) / canvasElement.height) * 2 + 1;
            canvas.raycaster.setFromCamera(this.pointer, canvas.camera);
            const intersects = canvas.raycaster.intersectObject(canvas.points);
            if (intersects.length > 0) {
                this.cursor.position.set(intersects[0].point.x, intersects[0].point.y, intersects[0].point.z);
            }
        };

        const pointerUp = (event: MouseEvent) => {
            if (!event.shiftKey || !this.cursor.visible) {
                return;
            }
            // return list of points inside cursor sphere
            const radius = this.cursor.geometry.parameters.radius;
            const normalMatrix = new Matrix3();
            normalMatrix.setFromMatrix4(this.cursor.matrixWorld);
            normalMatrix.invert();
            const center = this.cursor.position;
            const geometry = canvas.points.geometry;
            const positions = geometry.getAttribute("position");
            const numPoints = positions.count;
            const selected = [];
            for (let i = 0; i < numPoints; i++) {
                const x = positions.getX(i);
                const y = positions.getY(i);
                const z = positions.getZ(i);
                const vecToCenter = new Vector3(x, y, z).sub(center);
                const scaledVecToCenter = vecToCenter.applyMatrix3(normalMatrix);
                if (scaledVecToCenter.length() < radius) {
                    selected.push(i);
                }
            }
            const points: PointsCollection = new Map();
            points.set(canvas.points.id, selected);
            canvas.setSelectedPoints(points);
            console.log("selected points:", selected);
        };

        this.cursorControl.addEventListener("dragging-changed", draggingChanged);
        canvas.renderer.domElement.addEventListener("pointermove", pointerMove);
        canvas.renderer.domElement.addEventListener("pointerup", pointerUp);
        canvas.renderer.domElement.addEventListener("wheel", mouseWheel);
        document.addEventListener("keydown", keyDown);
        document.addEventListener("keyup", keyUp);
    }

    setSelectionMode(mode: PointSelectionMode) {
        this.selectionMode = mode;
        switch (this.selectionMode) {
            case PointSelectionMode.BOX:
                this.cursor.visible = false;
                this.cursorControl.detach();
                this.cursorLock = true;
                break;
            case PointSelectionMode.SPHERICAL_CURSOR:
                this.cursor.visible = true;
                this.cursorControl.detach();
                this.cursorLock = true;
                break;
            case PointSelectionMode.SPHERE:
                this.cursor.visible = true;
                this.cursorControl.attach(this.cursor);
                this.cursorLock = true;
                break;
        }
    }
}
>>>>>>> c591f54e

export class PointCanvas {
    scene: Scene;
    renderer: WebGLRenderer;
    camera: PerspectiveCamera;
    points: Points;
    composer: EffectComposer;
    controls: OrbitControls;
    bloomPass: UnrealBloomPass;
<<<<<<< HEAD
=======
    raycaster = new Raycaster();
>>>>>>> c591f54e
    selector: PointSelector;

    tracks: Tracks = new Map();

    showTracks = true;
    showTrackHighlights = true;
    curTime: number = 0;
    minTime: number = -6;
    maxTime: number = 5;
    pointBrightness = 1.0;
    setSelectedPoints: (points: PointsCollection) => void;

    // this is used to initialize the points geometry, and kept to initialize the
    // tracks but could be pulled from the points geometry when adding tracks
    // private here to consolidate external access via `TrackManager` instead
    private maxPointsPerTimepoint = 0;

    constructor(width: number, height: number, setSelectedPoints: (points: PointsCollection) => void) {
        this.setSelectedPoints = setSelectedPoints;
        this.scene = new Scene();
        this.renderer = new WebGLRenderer();

        this.camera = new PerspectiveCamera(
            35, // FOV
            width / height, // Aspect
            0.1, // Near
            10000, // Far
        );

        const pointsGeometry = new BufferGeometry();
        const pointsMaterial = new PointsMaterial({
            size: 16.0,
            map: new TextureLoader().load("/spark1.png"),
            vertexColors: true,
            blending: AdditiveBlending,
            depthTest: true,
            alphaTest: 0.1,
            transparent: true,
        });
        this.points = new Points(pointsGeometry, pointsMaterial);

        this.scene.add(new AxesHelper(128));
        this.scene.add(this.points);
        this.scene.fog = new FogExp2(0x000000, 0.0005); // default is 0.00025

        // Effect composition.
        const renderModel = new RenderPass(this.scene, this.camera);
        this.bloomPass = new UnrealBloomPass(
            new Vector2(width, height), // resolution
            0.4, // strength
            0, // radius
            0, // threshold
        );
        const outputPass = new OutputPass();
        this.composer = new EffectComposer(this.renderer);
        this.composer.addPass(renderModel);
        this.composer.addPass(this.bloomPass);
        this.composer.addPass(outputPass);

        // Set up controls
        this.controls = new OrbitControls(this.camera, this.renderer.domElement);
        this.controls.autoRotateSpeed = 1;

<<<<<<< HEAD
        // Set up selection
        this.selector = new PointSelector(
            this.scene,
            this.renderer,
            this.camera,
            this.controls,
            this.points,
        );

        this.setSelectionMode(PointSelectionMode.BOX);
=======
        this.selector = new PointSelector(this);
        this.setSelectionMode(PointSelectionMode.BOX);

        this.raycaster.params.Points.threshold = 10;
>>>>>>> c591f54e
    }

    shallowCopy(): PointCanvas {
        const newCanvas = { ...this };
        Object.setPrototypeOf(newCanvas, PointCanvas.prototype);
        return newCanvas as PointCanvas;
    }

<<<<<<< HEAD
    get selectedPoints(): PointsCollection {
        return this.selector.selection;
    }

=======
>>>>>>> c591f54e
    setSelectionMode(mode: PointSelectionMode) {
        this.selector.setSelectionMode(mode);
    }

    // Use an arrow function so that each instance of the class is bound and
    // can be passed to requestAnimationFrame.
    animate = () => {
        requestAnimationFrame(this.animate);
        // Render the scene
        this.composer.render();
        this.controls.update();
    };

    setCameraProperties(position?: Vector3, target?: Vector3) {
        position && this.camera.position.set(position.x, position.y, position.z);
        target && this.controls.target.set(target.x, target.y, target.z);
    }

    highlightPoints(points: number[]) {
        const colorAttribute = this.points.geometry.getAttribute("color");
        const color = new Color();
        color.setRGB(0.9, 0.0, 0.9, SRGBColorSpace);
        for (const i of points) {
            colorAttribute.setXYZ(i, color.r, color.g, color.b);
        }
        colorAttribute.needsUpdate = true;
    }

    resetPointColors() {
        if (!this.points.geometry.hasAttribute("color")) {
            return;
        }
        const color = new Color();
        color.setRGB(0.0, 0.8, 0.8, SRGBColorSpace);
        color.multiplyScalar(this.pointBrightness);
        const colorAttribute = this.points.geometry.getAttribute("color");
        for (let i = 0; i < colorAttribute.count; i++) {
            colorAttribute.setXYZ(i, color.r, color.g, color.b);
        }
        colorAttribute.needsUpdate = true;
    }

    setSize(width: number, height: number) {
        this.camera.aspect = width / height;
        this.camera.updateProjectionMatrix();
        this.bloomPass.resolution.set(width, height);
        this.renderer.setSize(width, height);
        this.composer.setSize(width, height);
    }

    initPointsGeometry(maxPointsPerTimepoint: number) {
        this.maxPointsPerTimepoint = maxPointsPerTimepoint;
        const geometry = this.points.geometry;
        if (!geometry.hasAttribute("position") || geometry.getAttribute("position").count !== maxPointsPerTimepoint) {
            geometry.setAttribute(
                "position",
                new Float32BufferAttribute(new Float32Array(3 * maxPointsPerTimepoint), 3),
            );
            // prevent drawing uninitialized points at the origin
            geometry.setDrawRange(0, 0);
        }
        if (!geometry.hasAttribute("color") || geometry.getAttribute("color").count !== maxPointsPerTimepoint) {
            geometry.setAttribute("color", new Float32BufferAttribute(new Float32Array(3 * maxPointsPerTimepoint), 3));
        }
        // Initialize all the colors immediately.
        this.resetPointColors();
    }

    setPointsPositions(data: Float32Array) {
        const numPoints = data.length / 3;
        const geometry = this.points.geometry;
        const positions = geometry.getAttribute("position");
        for (let i = 0; i < numPoints; i++) {
            positions.setXYZ(i, data[3 * i], data[3 * i + 1], data[3 * i + 2]);
        }
        positions.needsUpdate = true;
        geometry.setDrawRange(0, numPoints);
        this.points.geometry.computeBoundingSphere();
    }

    addTrack(trackID: number, positions: Float32Array, ids: Int32Array): Track | null {
        if (this.tracks.has(trackID)) {
            // this is a warning because it should alert us to duplicate fetching
            console.warn("Track with ID %d already exists", trackID);
            return null;
        }
        const track = Track.new(positions, ids, this.maxPointsPerTimepoint);
        track.updateAppearance(this.showTracks, this.showTrackHighlights, this.minTime, this.maxTime);
        this.tracks.set(trackID, track);
        this.scene.add(track);
        return track;
    }

    updateAllTrackHighlights() {
        for (const track of this.tracks.values()) {
            track.updateAppearance(this.showTracks, this.showTrackHighlights, this.minTime, this.maxTime);
        }
    }

    removeTrack(trackID: number) {
        const track = this.tracks.get(trackID);
        if (track) {
            this.scene.remove(track);
            track.dispose();
            this.tracks.delete(trackID);
        } else {
            console.warn("No track with ID %d to remove", trackID);
        }
    }

    removeAllTracks() {
        for (const trackID of this.tracks.keys()) {
            this.removeTrack(trackID);
        }
        this.resetPointColors();
    }

    dispose() {
        this.selector.dispose();
        this.renderer.dispose();
        this.removeAllTracks();
        this.points.geometry.dispose();
        if (Array.isArray(this.points.material)) {
            for (const material of this.points.material) {
                material.dispose();
            }
        } else {
            this.points.material.dispose();
        }
    }
}<|MERGE_RESOLUTION|>--- conflicted
+++ resolved
@@ -5,15 +5,11 @@
     Color,
     Float32BufferAttribute,
     FogExp2,
-    Matrix3,
-    Mesh,
-    MeshBasicMaterial,
     PerspectiveCamera,
     Points,
     PointsMaterial,
     Raycaster,
     Scene,
-    SphereGeometry,
     SRGBColorSpace,
     TextureLoader,
     Vector2,
@@ -25,171 +21,12 @@
 import { RenderPass } from "three/addons/postprocessing/RenderPass.js";
 import { OutputPass } from "three/addons/postprocessing/OutputPass.js";
 import { UnrealBloomPass } from "three/addons/postprocessing/UnrealBloomPass.js";
-import { TransformControls } from "three/examples/jsm/Addons.js";
 
 import { Track } from "@/lib/three/Track";
-<<<<<<< HEAD
 import { PointSelector, PointSelectionMode } from "@/lib/PointSelector";
-=======
->>>>>>> c591f54e
 import { PointsCollection } from "@/lib/PointSelectionBox";
 
 type Tracks = Map<number, Track>;
-
-<<<<<<< HEAD
-=======
-export enum PointSelectionMode {
-    BOX = "BOX",
-    SPHERICAL_CURSOR = "SPHERICAL_CURSOR",
-    SPHERE = "SPHERE",
-}
-
-// this is a separate class to keep the point selection logic separate from the rendering logic in
-// the PointCanvas class this fixes some issues with callbacks and event listeners binding to
-// the original instance of the class, though we make many (shallow) copies of the PointCanvas
-// to update state in the app
-class PointSelector {
-    selectionMode: PointSelectionMode = PointSelectionMode.BOX;
-
-    cursor = new Mesh(
-        new SphereGeometry(25, 8, 8),
-        new MeshBasicMaterial({ color: 0xffffff, transparent: true, opacity: 0.05 }),
-    );
-    cursorLock = true;
-    cursorControl: TransformControls;
-    pointer = new Vector2(0, 0);
-
-    constructor(canvas: PointCanvas) {
-        this.cursorControl = new TransformControls(canvas.camera, canvas.renderer.domElement);
-        this.cursorControl.size = 0.5;
-        this.cursorControl.attach(this.cursor);
-
-        canvas.scene.add(this.cursor);
-        canvas.scene.add(this.cursorControl);
-
-        const draggingChanged = (event: { value: unknown }) => {
-            canvas.controls.enabled = !event.value;
-        };
-
-        const keyDown = (event: KeyboardEvent) => {
-            switch (event.key) {
-                case "Control":
-                    canvas.controls.enabled = false;
-                    break;
-                case "Shift":
-                    if (this.selectionMode !== PointSelectionMode.SPHERICAL_CURSOR) return;
-                    this.cursorLock = false;
-                    break;
-            }
-        };
-
-        const keyUp = (event: KeyboardEvent) => {
-            console.log(event.key, this.selectionMode);
-            switch (event.key) {
-                case "Control":
-                    canvas.controls.enabled = true;
-                    break;
-                case "Shift":
-                    this.cursorLock = true;
-                    break;
-                case "s":
-                    if (this.selectionMode === PointSelectionMode.BOX) return;
-                    this.cursor.visible = !this.cursor.visible;
-                    this.cursorControl.visible = this.cursorControl.enabled && this.cursor.visible;
-                    break;
-                case "w":
-                    this.cursorControl.setMode("translate");
-                    break;
-                case "e":
-                    this.cursorControl.setMode("rotate");
-                    break;
-                case "r":
-                    this.cursorControl.setMode("scale");
-                    break;
-            }
-        };
-
-        const mouseWheel = (event: WheelEvent) => {
-            if (event.ctrlKey) {
-                event.preventDefault();
-                this.cursor.scale.multiplyScalar(1 + event.deltaY * 0.001);
-            }
-        };
-
-        const pointerMove = (event: MouseEvent) => {
-            if (this.cursorLock) {
-                return;
-            }
-            const canvasElement = canvas.renderer.domElement.getBoundingClientRect();
-            this.pointer.x = ((event.clientX - canvasElement.left) / canvasElement.width) * 2 - 1;
-            this.pointer.y = (-(event.clientY - canvasElement.top) / canvasElement.height) * 2 + 1;
-            canvas.raycaster.setFromCamera(this.pointer, canvas.camera);
-            const intersects = canvas.raycaster.intersectObject(canvas.points);
-            if (intersects.length > 0) {
-                this.cursor.position.set(intersects[0].point.x, intersects[0].point.y, intersects[0].point.z);
-            }
-        };
-
-        const pointerUp = (event: MouseEvent) => {
-            if (!event.shiftKey || !this.cursor.visible) {
-                return;
-            }
-            // return list of points inside cursor sphere
-            const radius = this.cursor.geometry.parameters.radius;
-            const normalMatrix = new Matrix3();
-            normalMatrix.setFromMatrix4(this.cursor.matrixWorld);
-            normalMatrix.invert();
-            const center = this.cursor.position;
-            const geometry = canvas.points.geometry;
-            const positions = geometry.getAttribute("position");
-            const numPoints = positions.count;
-            const selected = [];
-            for (let i = 0; i < numPoints; i++) {
-                const x = positions.getX(i);
-                const y = positions.getY(i);
-                const z = positions.getZ(i);
-                const vecToCenter = new Vector3(x, y, z).sub(center);
-                const scaledVecToCenter = vecToCenter.applyMatrix3(normalMatrix);
-                if (scaledVecToCenter.length() < radius) {
-                    selected.push(i);
-                }
-            }
-            const points: PointsCollection = new Map();
-            points.set(canvas.points.id, selected);
-            canvas.setSelectedPoints(points);
-            console.log("selected points:", selected);
-        };
-
-        this.cursorControl.addEventListener("dragging-changed", draggingChanged);
-        canvas.renderer.domElement.addEventListener("pointermove", pointerMove);
-        canvas.renderer.domElement.addEventListener("pointerup", pointerUp);
-        canvas.renderer.domElement.addEventListener("wheel", mouseWheel);
-        document.addEventListener("keydown", keyDown);
-        document.addEventListener("keyup", keyUp);
-    }
-
-    setSelectionMode(mode: PointSelectionMode) {
-        this.selectionMode = mode;
-        switch (this.selectionMode) {
-            case PointSelectionMode.BOX:
-                this.cursor.visible = false;
-                this.cursorControl.detach();
-                this.cursorLock = true;
-                break;
-            case PointSelectionMode.SPHERICAL_CURSOR:
-                this.cursor.visible = true;
-                this.cursorControl.detach();
-                this.cursorLock = true;
-                break;
-            case PointSelectionMode.SPHERE:
-                this.cursor.visible = true;
-                this.cursorControl.attach(this.cursor);
-                this.cursorLock = true;
-                break;
-        }
-    }
-}
->>>>>>> c591f54e
 
 export class PointCanvas {
     scene: Scene;
@@ -199,10 +36,7 @@
     composer: EffectComposer;
     controls: OrbitControls;
     bloomPass: UnrealBloomPass;
-<<<<<<< HEAD
-=======
     raycaster = new Raycaster();
->>>>>>> c591f54e
     selector: PointSelector;
 
     tracks: Tracks = new Map();
@@ -213,15 +47,13 @@
     minTime: number = -6;
     maxTime: number = 5;
     pointBrightness = 1.0;
-    setSelectedPoints: (points: PointsCollection) => void;
 
     // this is used to initialize the points geometry, and kept to initialize the
     // tracks but could be pulled from the points geometry when adding tracks
     // private here to consolidate external access via `TrackManager` instead
     private maxPointsPerTimepoint = 0;
 
-    constructor(width: number, height: number, setSelectedPoints: (points: PointsCollection) => void) {
-        this.setSelectedPoints = setSelectedPoints;
+    constructor(width: number, height: number) {
         this.scene = new Scene();
         this.renderer = new WebGLRenderer();
 
@@ -266,7 +98,6 @@
         this.controls = new OrbitControls(this.camera, this.renderer.domElement);
         this.controls.autoRotateSpeed = 1;
 
-<<<<<<< HEAD
         // Set up selection
         this.selector = new PointSelector(
             this.scene,
@@ -277,12 +108,7 @@
         );
 
         this.setSelectionMode(PointSelectionMode.BOX);
-=======
-        this.selector = new PointSelector(this);
-        this.setSelectionMode(PointSelectionMode.BOX);
-
         this.raycaster.params.Points.threshold = 10;
->>>>>>> c591f54e
     }
 
     shallowCopy(): PointCanvas {
@@ -291,13 +117,10 @@
         return newCanvas as PointCanvas;
     }
 
-<<<<<<< HEAD
     get selectedPoints(): PointsCollection {
         return this.selector.selection;
     }
 
-=======
->>>>>>> c591f54e
     setSelectionMode(mode: PointSelectionMode) {
         this.selector.setSelectionMode(mode);
     }
