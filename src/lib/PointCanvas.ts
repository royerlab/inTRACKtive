import {
    AdditiveBlending,
    AxesHelper,
    BufferGeometry,
    Color,
    Float32BufferAttribute,
    FogExp2,
    Group,
    Matrix3,
    Mesh,
    MeshBasicMaterial,
    PerspectiveCamera,
    Points,
    PointsMaterial,
    Raycaster,
    Scene,
    SphereGeometry,
    SRGBColorSpace,
    TextureLoader,
    Vector2,
    Vector3,
    WebGLRenderer,
} from "three";
import { OrbitControls } from "three/addons/controls/OrbitControls.js";
import { EffectComposer } from "three/addons/postprocessing/EffectComposer.js";
import { RenderPass } from "three/addons/postprocessing/RenderPass.js";
import { OutputPass } from "three/addons/postprocessing/OutputPass.js";
import { UnrealBloomPass } from "three/addons/postprocessing/UnrealBloomPass.js";
import { TransformControls } from "three/examples/jsm/Addons.js";

import { Track } from "@/lib/three/Track";
import { PointsCollection } from "@/lib/PointSelectionBox";

type Tracks = Map<number, Track>;

const raycaster = new Raycaster();
raycaster.params.Points.threshold = 1.5;

export class PointCanvas {
    scene: Scene;
    renderer: WebGLRenderer;
    camera: PerspectiveCamera;
    points: Points;
    composer: EffectComposer;
    controls: OrbitControls;
    bloomPass: UnrealBloomPass;
    tracks: Tracks = new Map();
    selectionMode: string = "box";

    showTracks = true;
    showTrackHighlights = true;
    curTime: number = 0;
    minTime: number = -6;
    maxTime: number = 5;
    pointBrightness = 1.0;

    // this is used to initialize the points geometry, and kept to initialize the
    // tracks but could be pulled from the points geometry when adding tracks
    // private here to consolidate external access via `TrackManager` instead
    private maxPointsPerTimepoint = 0;
    private setSelectedPoints: (points: PointsCollection) => void;

    pointer = new Vector2(0, 0);
    cursor = new Group();
    cursorLock = true;
    cursorControl: TransformControls;

    constructor(width: number, height: number, setSelectedPoints: (points: PointsCollection) => void) {
        this.setSelectedPoints = setSelectedPoints;
        this.scene = new Scene();
        this.renderer = new WebGLRenderer();

        this.camera = new PerspectiveCamera(
            35, // FOV
            width / height, // Aspect
            0.1, // Near
            10000, // Far
        );

        const pointsGeometry = new BufferGeometry();
        const pointsMaterial = new PointsMaterial({
            size: 16.0,
            map: new TextureLoader().load("/spark1.png"),
            vertexColors: true,
            blending: AdditiveBlending,
            depthTest: true,
            alphaTest: 0.1,
            transparent: true,
        });
        this.points = new Points(pointsGeometry, pointsMaterial);

        this.scene.add(new AxesHelper(128));
        this.scene.add(this.points);
        this.scene.fog = new FogExp2(0x000000, 0.0005); // default is 0.00025

        // Effect composition.
        const renderModel = new RenderPass(this.scene, this.camera);
        this.bloomPass = new UnrealBloomPass(
            new Vector2(width, height), // resolution
            0.4, // strength
            0, // radius
            0, // threshold
        );
        const outputPass = new OutputPass();
        this.composer = new EffectComposer(this.renderer);
        this.composer.addPass(renderModel);
        this.composer.addPass(this.bloomPass);
        this.composer.addPass(outputPass);

        // Set up controls
        this.controls = new OrbitControls(this.camera, this.renderer.domElement);
        this.controls.autoRotateSpeed = 1;

        this.cursor.add(
            new Mesh(
                new SphereGeometry(25.2, 8, 8),
                new MeshBasicMaterial({ color: 0xffffff, wireframe: true, transparent: true, opacity: 0.5 }),
            ),
        );
        this.cursor.add(
            new Mesh(
                new SphereGeometry(25, 8, 8),
                new MeshBasicMaterial({ color: 0xffffff, transparent: true, opacity: 0.2 }),
            ),
        );
        this.cursorControl = new TransformControls(this.camera, this.renderer.domElement);
        this.cursorControl.size = 0.5;
        const dragingChanged = (event: { value: unknown }) => {
            this.controls.enabled = !event.value;
        };
        this.cursorControl.addEventListener("dragging-changed", dragingChanged);
        this.scene.add(this.cursor);
        this.cursorControl.attach(this.cursor);
        this.scene.add(this.cursorControl);

        this.setSelectionMode("box");

        this.renderer.domElement.addEventListener("pointermove", this.pointerMove);
        this.renderer.domElement.addEventListener("pointerup", this.pointerUp);
        this.renderer.domElement.addEventListener("wheel", this.mouseWheel);
        document.addEventListener("keydown", this.keyDown);
        document.addEventListener("keyup", this.keyUp);
    }

<<<<<<< HEAD
    setSelectionMode(mode: string) {
        console.log("setSelectionMode", mode);
        if (mode === "box") {
            this.cursor.visible = false;
            this.cursorControl.visible = false;
            this.cursorControl.enabled = false;
            this.cursorLock = true;
        } else {
            this.cursor.visible = true;
            if (mode === "spherical-cursor") {
                this.cursorControl.visible = false;
                this.cursorControl.enabled = false;
                this.cursorLock = true;
            } else if (mode === "sphere") {
                this.cursorControl.visible = true;
                this.cursorControl.enabled = true;
                this.cursorLock = true;
            }
        }
        this.selectionMode = mode;
    }

    keyDown = (event: KeyboardEvent) => {
        if (event.key === "Control") {
            this.controls.enabled = false;
        }
        if (event.key === " ") {
            this.cursorLock = false;
        }
    };

    keyUp = (event: KeyboardEvent) => {
        if (event.key === "Control") {
            this.controls.enabled = true;
        }
        if (event.key === " ") {
            this.cursorLock = true;
        }
        if (event.key === "Escape") {
            this.cursorControl.enabled = !this.cursorControl.enabled;
            this.cursorControl.visible = this.cursorControl.enabled;
            this.cursorLock = this.cursorControl.enabled;
        }
        if (event.key === "s") {
            this.cursor.visible = !this.cursor.visible;
            this.cursorControl.visible = this.cursorControl.enabled && this.cursor.visible;
        }
        if (event.key === "w") {
            this.cursorControl.setMode("translate");
        }
        if (event.key === "e") {
            this.cursorControl.setMode("rotate");
        }
        if (event.key === "r") {
            this.cursorControl.setMode("scale");
        }
    };

    mouseWheel = (event: WheelEvent) => {
        if (event.ctrlKey) {
            console.log("ctrlKey", event);
            event.preventDefault();
            this.cursor.scale.multiplyScalar(1 + event.deltaY * 0.001);
        }
    };

    pointerMove = (event: MouseEvent) => {
        if (this.cursorLock) {
            return;
        }
        const canvasElement = this.renderer.domElement.getBoundingClientRect();
        this.pointer.x = ((event.clientX - canvasElement.left) / canvasElement.width) * 2 - 1;
        this.pointer.y = (-(event.clientY - canvasElement.top) / canvasElement.height) * 2 + 1;
        raycaster.setFromCamera(this.pointer, this.camera);
        const intersects = raycaster.intersectObject(this.points);
        if (intersects.length > 0) {
            this.cursor.position.set(intersects[0].point.x, intersects[0].point.y, intersects[0].point.z);
        }
    };

    pointerUp = (event: MouseEvent) => {
        if (!event.shiftKey || !this.cursor.visible) {
            return;
        }
        // return list of points inside cursor sphere
        const radius = ((this.cursor.children[1] as Mesh).geometry as SphereGeometry).parameters.radius;
        const normalMatrix = new Matrix3();
        normalMatrix.setFromMatrix4(this.cursor.matrixWorld);
        normalMatrix.invert();
        console.log(this.cursor);
        console.log("matrix", normalMatrix);
        const center = this.cursor.position;
        const geometry = this.points.geometry;
        const positions = geometry.getAttribute("position");
        const numPoints = positions.count;
        const selected = [];
        for (let i = 0; i < numPoints; i++) {
            const x = positions.getX(i);
            const y = positions.getY(i);
            const z = positions.getZ(i);
            const vecToCenter = new Vector3(x, y, z).sub(center);
            const scaledVecToCenter = vecToCenter.applyMatrix3(normalMatrix);
            if (scaledVecToCenter.length() < radius) {
                selected.push(i);
            }
        }
        const points: PointsCollection = new Map();
        points.set(this.points.id, selected);
        this.setSelectedPoints(points);
        console.log("selected points:", selected);
    };

=======
    shallowCopy(): PointCanvas {
        const newCanvas = { ...this };
        Object.setPrototypeOf(newCanvas, PointCanvas.prototype);
        return newCanvas as PointCanvas;
    }

>>>>>>> 38d98bfc
    // Use an arrow function so that each instance of the class is bound and
    // can be passed to requestAnimationFrame.
    animate = () => {
        requestAnimationFrame(this.animate);
        // Render the scene
        this.composer.render();
        this.controls.update();
    };

    setCameraProperties(position?: Vector3, target?: Vector3) {
        position && this.camera.position.set(position.x, position.y, position.z);
        target && this.controls.target.set(target.x, target.y, target.z);
    }

    highlightPoints(points: number[]) {
        const colorAttribute = this.points.geometry.getAttribute("color");
        const color = new Color();
        color.setRGB(0.9, 0.0, 0.9, SRGBColorSpace);
        for (const i of points) {
            colorAttribute.setXYZ(i, color.r, color.g, color.b);
        }
        colorAttribute.needsUpdate = true;
    }

    resetPointColors() {
        if (!this.points.geometry.hasAttribute("color")) {
            return;
        }
        const color = new Color();
        color.setRGB(0.0, 0.8, 0.8, SRGBColorSpace);
        color.multiplyScalar(this.pointBrightness);
        const colorAttribute = this.points.geometry.getAttribute("color");
        for (let i = 0; i < colorAttribute.count; i++) {
            colorAttribute.setXYZ(i, color.r, color.g, color.b);
        }
        colorAttribute.needsUpdate = true;
    }

    setSize(width: number, height: number) {
        this.camera.aspect = width / height;
        this.camera.updateProjectionMatrix();
        this.bloomPass.resolution.set(width, height);
        this.renderer.setSize(width, height);
        this.composer.setSize(width, height);
    }

    initPointsGeometry(maxPointsPerTimepoint: number) {
        this.maxPointsPerTimepoint = maxPointsPerTimepoint;
        const geometry = this.points.geometry;
        if (!geometry.hasAttribute("position") || geometry.getAttribute("position").count !== maxPointsPerTimepoint) {
            geometry.setAttribute(
                "position",
                new Float32BufferAttribute(new Float32Array(3 * maxPointsPerTimepoint), 3),
            );
            // prevent drawing uninitialized points at the origin
            geometry.setDrawRange(0, 0);
        }
        if (!geometry.hasAttribute("color") || geometry.getAttribute("color").count !== maxPointsPerTimepoint) {
            geometry.setAttribute("color", new Float32BufferAttribute(new Float32Array(3 * maxPointsPerTimepoint), 3));
        }
        // Initialize all the colors immediately.
        this.resetPointColors();
    }

    setPointsPositions(data: Float32Array) {
        const numPoints = data.length / 3;
        const geometry = this.points.geometry;
        const positions = geometry.getAttribute("position");
        for (let i = 0; i < numPoints; i++) {
            positions.setXYZ(i, data[3 * i], data[3 * i + 1], data[3 * i + 2]);
        }
        positions.needsUpdate = true;
        geometry.setDrawRange(0, numPoints);
        this.points.geometry.computeBoundingSphere();
    }

    addTrack(trackID: number, positions: Float32Array, ids: Int32Array): Track | null {
        if (this.tracks.has(trackID)) {
            // this is a warning because it should alert us to duplicate fetching
            console.warn("Track with ID %d already exists", trackID);
            return null;
        }
        const track = Track.new(positions, ids, this.maxPointsPerTimepoint);
        track.updateAppearance(this.showTracks, this.showTrackHighlights, this.minTime, this.maxTime);
        this.tracks.set(trackID, track);
        this.scene.add(track);
        return track;
    }

    updateAllTrackHighlights() {
        for (const track of this.tracks.values()) {
            track.updateAppearance(this.showTracks, this.showTrackHighlights, this.minTime, this.maxTime);
        }
    }

    removeTrack(trackID: number) {
        const track = this.tracks.get(trackID);
        if (track) {
            this.scene.remove(track);
            track.dispose();
            this.tracks.delete(trackID);
        } else {
            console.warn("No track with ID %d to remove", trackID);
        }
    }

    removeAllTracks() {
        for (const trackID of this.tracks.keys()) {
            this.removeTrack(trackID);
        }
        this.resetPointColors();
    }

    dispose() {
        this.renderer.dispose();
        this.removeAllTracks();
        this.points.geometry.dispose();
        if (Array.isArray(this.points.material)) {
            for (const material of this.points.material) {
                material.dispose();
            }
        } else {
            this.points.material.dispose();
        }
    }
}<|MERGE_RESOLUTION|>--- conflicted
+++ resolved
@@ -36,6 +36,12 @@
 const raycaster = new Raycaster();
 raycaster.params.Points.threshold = 1.5;
 
+export enum PointSelectionMode {
+    BOX = "BOX",
+    SPHERICAL_CURSOR = "SPHERICAL_CURSOR",
+    SPHERE = "SPHERE",
+}
+
 export class PointCanvas {
     scene: Scene;
     renderer: WebGLRenderer;
@@ -45,7 +51,7 @@
     controls: OrbitControls;
     bloomPass: UnrealBloomPass;
     tracks: Tracks = new Map();
-    selectionMode: string = "box";
+    selectionMode: PointSelectionMode = PointSelectionMode.BOX;
 
     showTracks = true;
     showTrackHighlights = true;
@@ -53,12 +59,12 @@
     minTime: number = -6;
     maxTime: number = 5;
     pointBrightness = 1.0;
+    setSelectedPoints: (points: PointsCollection) => void;
 
     // this is used to initialize the points geometry, and kept to initialize the
     // tracks but could be pulled from the points geometry when adding tracks
     // private here to consolidate external access via `TrackManager` instead
     private maxPointsPerTimepoint = 0;
-    private setSelectedPoints: (points: PointsCollection) => void;
 
     pointer = new Vector2(0, 0);
     cursor = new Group();
@@ -133,7 +139,7 @@
         this.cursorControl.attach(this.cursor);
         this.scene.add(this.cursorControl);
 
-        this.setSelectionMode("box");
+        this.setSelectionMode(PointSelectionMode.BOX);
 
         this.renderer.domElement.addEventListener("pointermove", this.pointerMove);
         this.renderer.domElement.addEventListener("pointerup", this.pointerUp);
@@ -142,21 +148,26 @@
         document.addEventListener("keyup", this.keyUp);
     }
 
-<<<<<<< HEAD
-    setSelectionMode(mode: string) {
-        console.log("setSelectionMode", mode);
-        if (mode === "box") {
+    shallowCopy(): PointCanvas {
+        const newCanvas = { ...this };
+        Object.setPrototypeOf(newCanvas, PointCanvas.prototype);
+        return newCanvas as PointCanvas;
+    }
+
+    setSelectionMode(mode: PointSelectionMode) {
+        console.debug("setSelectionMode", mode);
+        if (mode === PointSelectionMode.BOX) {
             this.cursor.visible = false;
             this.cursorControl.visible = false;
             this.cursorControl.enabled = false;
             this.cursorLock = true;
         } else {
             this.cursor.visible = true;
-            if (mode === "spherical-cursor") {
+            if (mode === PointSelectionMode.SPHERICAL_CURSOR) {
                 this.cursorControl.visible = false;
                 this.cursorControl.enabled = false;
                 this.cursorLock = true;
-            } else if (mode === "sphere") {
+            } else if (mode === PointSelectionMode.SPHERE) {
                 this.cursorControl.visible = true;
                 this.cursorControl.enabled = true;
                 this.cursorLock = true;
@@ -203,7 +214,6 @@
 
     mouseWheel = (event: WheelEvent) => {
         if (event.ctrlKey) {
-            console.log("ctrlKey", event);
             event.preventDefault();
             this.cursor.scale.multiplyScalar(1 + event.deltaY * 0.001);
         }
@@ -232,8 +242,6 @@
         const normalMatrix = new Matrix3();
         normalMatrix.setFromMatrix4(this.cursor.matrixWorld);
         normalMatrix.invert();
-        console.log(this.cursor);
-        console.log("matrix", normalMatrix);
         const center = this.cursor.position;
         const geometry = this.points.geometry;
         const positions = geometry.getAttribute("position");
@@ -255,14 +263,6 @@
         console.log("selected points:", selected);
     };
 
-=======
-    shallowCopy(): PointCanvas {
-        const newCanvas = { ...this };
-        Object.setPrototypeOf(newCanvas, PointCanvas.prototype);
-        return newCanvas as PointCanvas;
-    }
-
->>>>>>> 38d98bfc
     // Use an arrow function so that each instance of the class is bound and
     // can be passed to requestAnimationFrame.
     animate = () => {
