import {
    Matrix3,
    Mesh,
    MeshBasicMaterial,
    PerspectiveCamera,
    Points,
    Raycaster,
    Scene,
    SphereGeometry,
    Vector2,
    Vector3,
    WebGLRenderer,
} from "three";
import { OrbitControls } from "three/addons/controls/OrbitControls.js";
import { TransformControls } from "three/examples/jsm/Addons.js";
<<<<<<< HEAD

import { SelectionChanged } from "@/lib/PointSelector";
import { ViewerState } from "./ViewerState.ts";
=======
import { SelectionChanged, SelectionPreviewChanged } from "@/lib/PointSelector";
>>>>>>> 09a5793a

// Selecting with a sphere, with optional transform controls.
export class SpherePointSelector {
    readonly cursor = new Mesh(
        new SphereGeometry(0.07, 16, 8),
        new MeshBasicMaterial({ color: 0xffffff, transparent: true, opacity: 0.05 }),
    );
    readonly raycaster = new Raycaster();
    readonly scene: Scene;
    readonly renderer: WebGLRenderer;
    readonly camera: PerspectiveCamera;
    readonly controls: OrbitControls;
    readonly points: Points;
    readonly cursorControl: TransformControls;
    readonly selectionChanged: SelectionChanged;
    readonly selectionPreviewChanged: SelectionPreviewChanged;
    readonly pointer = new Vector2(0, 0);

    // True if this should not respond to pointer movements, false otherwise.
    cursorLock = true;

    constructor(
        scene: Scene,
        renderer: WebGLRenderer,
        camera: PerspectiveCamera,
        controls: OrbitControls,
        points: Points,
        selectionChanged: SelectionChanged,
        selectionPreviewChanged: SelectionPreviewChanged,
    ) {
        this.scene = scene;
        this.renderer = renderer;
        this.camera = camera;
        this.controls = controls;
        this.points = points;
        this.selectionChanged = selectionChanged;
        this.selectionPreviewChanged = selectionPreviewChanged;

        this.raycaster.params.Points.threshold = 0.05;

        this.cursorControl = new TransformControls(camera, renderer.domElement);
        this.cursorControl.size = 0.5;
        this.setVisible(false, false);

        this.scene.add(this.cursor);
        this.scene.add(this.cursorControl);

        this.draggingChanged = this.draggingChanged.bind(this);
        this.cursorControl.addEventListener("change", this.findPointsWithinSelector.bind(this));
        this.cursorControl.addEventListener("dragging-changed", this.draggingChanged);

        const cameraTarget = new ViewerState().cameraTarget;
        this.cursor.position.set(cameraTarget[0], cameraTarget[1], cameraTarget[2]);
    }

    dispose() {
        this.cursorControl.removeEventListener("dragging-changed", this.draggingChanged);
        this.cursorControl.dispose();
        this.scene.remove(this.cursor);
        this.scene.remove(this.cursorControl);
    }

    setVisible(visible: boolean, controlsVisible: boolean) {
        this.cursorLock = true;
        this.cursor.visible = visible;
        this.cursorControl.visible = visible;
        if (controlsVisible) {
            this.cursorControl.attach(this.cursor);
        } else {
            this.cursorControl.detach();
        }
    }

    draggingChanged(event: { value: unknown }) {
        this.controls.enabled = !event.value;
    }

    keyDown(event: KeyboardEvent) {
        console.debug("SpherePointSelector.keyDown: ", event);
        switch (event.key) {
            case "Control":
                this.controls.enabled = false;
                break;
            case "Shift":
                if (this.cursor.visible && !this.cursorControl.object) {
                    this.cursorLock = false;
                }
                break;
        }
    }

    keyUp(event: KeyboardEvent) {
        console.debug("SpherePointSelector.keyUp: ", event);
        switch (event.key) {
            case "Control":
                this.controls.enabled = true;
                break;
            case "Shift":
                this.cursorLock = true;
                break;
            case "s":
                this.cursor.visible = !this.cursor.visible;
                this.cursorControl.visible = !!this.cursorControl.object && this.cursor.visible;
                break;
            case "w":
                this.cursorControl.setMode("translate");
                break;
            case "e":
                this.cursorControl.setMode("rotate");
                break;
            case "r":
                this.cursorControl.setMode("scale");
                break;
        }
    }

    mouseWheel(event: WheelEvent) {
        console.debug("SpherePointSelector.mouseWheel: ", event);
        if (event.ctrlKey) {
            event.preventDefault();
            this.cursor.scale.multiplyScalar(1 + event.deltaY * 0.001);
            this.findPointsWithinSelector();
        }
    }

    pointerMove(event: MouseEvent) {
        if (this.cursorLock) {
            return;
        }
        const canvasElement = this.renderer.domElement.getBoundingClientRect();
        this.pointer.x = ((event.clientX - canvasElement.left) / canvasElement.width) * 2 - 1;
        this.pointer.y = (-(event.clientY - canvasElement.top) / canvasElement.height) * 2 + 1;
        this.raycaster.setFromCamera(this.pointer, this.camera);
        const intersects = this.raycaster.intersectObject(this.points);
        if (intersects.length > 0) {
            this.cursor.position.set(intersects[0].point.x, intersects[0].point.y, intersects[0].point.z);
            this.findPointsWithinSelector();
        }
    }

    pointerUp(event: MouseEvent) {
        console.debug("SpherePointSelector.pointerUp: ", event);
        if (!event.shiftKey || !this.cursor.visible) {
            return;
        }
        const selected = this.findPointsWithinSelector();
        this.selectionChanged(selected);
    }

    pointerDown(_event: MouseEvent) {}

    pointerCancel(_event: MouseEvent) {}

    findPointsWithinSelector(): number[] {
        // find the points within the cursor sphere
        const radius = this.cursor.geometry.parameters.radius;
        const normalMatrix = new Matrix3();
        normalMatrix.setFromMatrix4(this.cursor.matrixWorld);
        normalMatrix.invert();
        const center = this.cursor.position;
        const geometry = this.points.geometry;
        const positions = geometry.getAttribute("position");
        const numPoints = positions.count;
        const selected = [];
        for (let i = 0; i < numPoints; i++) {
            const x = positions.getX(i);
            const y = positions.getY(i);
            const z = positions.getZ(i);
            const vecToCenter = new Vector3(x, y, z).sub(center);
            const scaledVecToCenter = vecToCenter.applyMatrix3(normalMatrix);
            if (scaledVecToCenter.length() < radius) {
                selected.push(i);
            }
        }
        this.selectionPreviewChanged(selected);
        return selected;
    }
<<<<<<< HEAD

    pointerDown(_event: MouseEvent) {}

    pointerCancel(_event: MouseEvent) {}

    MobileFindAndSelect() {
        // if used on Mobile Device, this will select the cells upon button click
        const radius = this.cursor.geometry.parameters.radius;
        const normalMatrix = new Matrix3();
        normalMatrix.setFromMatrix4(this.cursor.matrixWorld);
        normalMatrix.invert();
        const center = this.cursor.position;
        const geometry = this.points.geometry;
        const positions = geometry.getAttribute("position");
        const numPoints = positions.count;
        const selected = [];
        for (let i = 0; i < numPoints; i++) {
            const x = positions.getX(i);
            const y = positions.getY(i);
            const z = positions.getZ(i);
            const vecToCenter = new Vector3(x, y, z).sub(center);
            const scaledVecToCenter = vecToCenter.applyMatrix3(normalMatrix);
            if (scaledVecToCenter.length() < radius) {
                selected.push(i);
            }
        }
        this.selectionChanged(selected);
    }
=======
>>>>>>> 09a5793a
}<|MERGE_RESOLUTION|>--- conflicted
+++ resolved
@@ -13,13 +13,8 @@
 } from "three";
 import { OrbitControls } from "three/addons/controls/OrbitControls.js";
 import { TransformControls } from "three/examples/jsm/Addons.js";
-<<<<<<< HEAD
-
-import { SelectionChanged } from "@/lib/PointSelector";
+import { SelectionChanged, SelectionPreviewChanged } from "@/lib/PointSelector";
 import { ViewerState } from "./ViewerState.ts";
-=======
-import { SelectionChanged, SelectionPreviewChanged } from "@/lib/PointSelector";
->>>>>>> 09a5793a
 
 // Selecting with a sphere, with optional transform controls.
 export class SpherePointSelector {
@@ -181,6 +176,12 @@
         normalMatrix.invert();
         const center = this.cursor.position;
         const geometry = this.points.geometry;
+
+        // Check if geometry has a valid 'position' attribute (not the case in the beginning of the app, when the eventListerer of the cursor already call this function)
+        if (!geometry || !geometry.getAttribute("position") || geometry.getAttribute("position").count === 0) {
+            return [];
+        }
+
         const positions = geometry.getAttribute("position");
         const numPoints = positions.count;
         const selected = [];
@@ -197,11 +198,6 @@
         this.selectionPreviewChanged(selected);
         return selected;
     }
-<<<<<<< HEAD
-
-    pointerDown(_event: MouseEvent) {}
-
-    pointerCancel(_event: MouseEvent) {}
 
     MobileFindAndSelect() {
         // if used on Mobile Device, this will select the cells upon button click
@@ -226,6 +222,4 @@
         }
         this.selectionChanged(selected);
     }
-=======
->>>>>>> 09a5793a
 }