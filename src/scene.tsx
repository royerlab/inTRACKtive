--- conflicted
+++ resolved
@@ -112,7 +112,6 @@
         this.fetchPointsAtTime(t);
     }
 
-<<<<<<< HEAD
     handlePointerDown(event: PointerEvent) {
         console.log('handlePointerDown: %d, %d', event.clientX, event.clientY);
         if (!this.controls.enabled) {
@@ -176,7 +175,8 @@
         if (event.key === "Shift") {
             this.controls.enabled = true;
         }
-=======
+    }
+
     handlePlayClick() {
         console.log('handlePlayClick');
         this.setAutoRotate(!this.state.autoRotate);
@@ -186,7 +186,6 @@
     setAutoRotate(value: boolean) {
         this.controls.autoRotate = value;
         this.setState({autoRotate: value});
->>>>>>> 0b038e16
     }
 
     setStoreAndPath(url: URL) {
@@ -203,11 +202,8 @@
     render() {
         let handleTimeChange = this.handleTimeChange.bind(this);
         let handleURLChange = this.handleURLChange.bind(this);
-<<<<<<< HEAD
         let handleKeyDown = this.handleKeyDown.bind(this);
-=======
         let handlePlayClick = this.handlePlayClick.bind(this);
->>>>>>> 0b038e16
         let url = this.store + '/' + this.path;
         const playLabel = this.state.autoRotate ? "Stop" : "Spin";
         return (
