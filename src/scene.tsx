--- conflicted
+++ resolved
@@ -5,6 +5,7 @@
 // @ts-expect-error - types for zarr are not working right now, but a PR is open https://github.com/gzuidhof/zarr.js/pull/149
 import { ZarrArray, slice, openArray } from "zarr";
 import useSelectionBox from "./hooks/useSelectionBox";
+import { PointsCollection } from "./PointSelectionBox";
 
 const DEFAULT_ZARR_URL = new URL(
     "http://127.0.0.1:8000/data.zarr/",
@@ -19,7 +20,6 @@
     const renderWidth = props.renderWidth || 800;
     const renderHeight = props.renderHeight || 600;
 
-    const [selected, setSelected] = useState<Array<number>>([]);
     const [timeArray, setTimeArray] = useState<ZarrArray>();
     const [timeIndexArray, setTimeIndexArray] = useState<ZarrArray>();
     const [trackArray, setTrackArray] = useState<ZarrArray>();
@@ -35,13 +35,14 @@
     // * avoid triggering re-renders when these *do* change
     const divRef: React.RefObject<HTMLDivElement> = useRef(null);
     const canvas = useRef<PointCanvas>();
-    const { setSelectedPoints } = useSelectionBox(canvas.current);
+    const { selectedPoints, setSelectedPoints } = useSelectionBox(canvas.current);
+    const viewedIds = useRef<Array<number>>([]);
 
     // this useEffect is intended to make this part run only on mount
     // this requires keeping the dependency array empty
     useEffect(() => {
         // initialize the canvas
-        canvas.current = new PointCanvas(renderWidth, renderHeight, setSelected);
+        canvas.current = new PointCanvas(renderWidth, renderHeight);
 
         // append renderer canvas
         const divCurrent = divRef.current;
@@ -57,13 +58,8 @@
         };
     }, []); // dependency array must be empty to run only on mount!
 
-<<<<<<< HEAD
-    canvas.current?.setSelecting(selecting);
 
     // update the time index array when the dataUrl changes
-=======
-    // update the array when the dataUrl changes
->>>>>>> ac83635c
     useEffect(() => {
         console.log("load data from %s", dataUrl);
         const timeIndexArray = loadArray(dataUrl.toString(), "vertices_grouped_by_time_indices")
@@ -110,7 +106,7 @@
         if (!timeIndexArray) return;
         // TODO: how to get the max number of points?
         canvas.current?.initPointsGeometry(30000);
-        canvas.current?.initTracksGeometry(selected.length, timeIndexArray.shape[0]);
+        canvas.current?.initTracksGeometry(0, timeIndexArray.shape[0]);
     }, [timeArray]);
 
     // update the points when the array or timepoint changes
@@ -128,6 +124,10 @@
                     console.debug("IGNORE SET points at time %d", curTime);
                     return;
                 }
+                viewedIds.current = [];
+                for (let i = 0; i < data.length; ++i) {
+                    viewedIds.current.push(data[i][0])
+                }
                 canvas.current?.setPointsPositions(data);
             });
         } else {
@@ -139,6 +139,7 @@
     }, [timeArray, curTime]);
 
     useEffect(() => {
+        const selected = getSelectedIds(selectedPoints, viewedIds.current);
         console.log("selected changed: %s", selected);
         if (selected && selected.length > 0) {
             canvas.current?.initTracksGeometry(selected.length, timeIndexArray.shape[0]);
@@ -152,7 +153,7 @@
                 });
             }
         }
-    }, [selected]);
+    }, [selectedPoints]);
 
     // update the renderer and composer when the render size changes
     // TODO: check performance and avoid if unchanged
@@ -212,6 +213,19 @@
     );
 }
 
+function getSelectedIds(collection: PointsCollection | undefined, viewedIds: Array<number>) {
+    let selectedIds = [];
+    if (collection) {
+        console.debug("viewed IDs:", viewedIds);
+        const selections = Object.values(collection);
+        if (selections.length > 0 && viewedIds.length > 0) {
+            selectedIds = selections[0].map((index: number) => viewedIds[index]);
+        }
+        console.debug("selected IDs:", selectedIds);
+    }
+    return selectedIds;
+}
+
 async function loadArray(store: string, path: string) {
     let array;
     try {
