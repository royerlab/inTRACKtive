import {
    AdditiveBlending,
    AxesHelper,
    BufferGeometry,
    Color,
    Float32BufferAttribute,
    FogExp2,
    Group,
    Line,
    LineBasicMaterial,
    PerspectiveCamera,
    Points,
    PointsMaterial,
    Scene,
    TextureLoader,
    Vector2,
    Vector3,
    WebGLRenderer,
} from "three";
import { OrbitControls } from "three/addons/controls/OrbitControls.js";
import { EffectComposer } from "three/addons/postprocessing/EffectComposer.js";
import { RenderPass } from "three/addons/postprocessing/RenderPass.js";
import { OutputPass } from "three/addons/postprocessing/OutputPass.js";
import { UnrealBloomPass } from "three/addons/postprocessing/UnrealBloomPass.js";

export class PointCanvas {
    scene: Scene;
    renderer: WebGLRenderer;
    camera: PerspectiveCamera;
    points: Points;
    viewedIds: Array<number>;
    tracks: Group;
    composer: EffectComposer;
    controls: OrbitControls;
    bloomPass: UnrealBloomPass;
<<<<<<< HEAD
    selectionBox: PointSelectionBox;
    selectionHelper: SelectionHelper;
    onSelectedChanged: Function;

    constructor(width: number, height: number, onSelectedChanged: Function) {
        this.viewedIds = [];
        this.onSelectedChanged = onSelectedChanged;
        const scene = new Scene();
=======

    constructor(width: number, height: number) {
        this.scene = new Scene();
>>>>>>> ac83635c
        this.renderer = new WebGLRenderer();

        this.camera = new PerspectiveCamera(
            35, // FOV
            width / height, // Aspect
            0.1, // Near
            10000, // Far
        );
        // Default position from interacting with ZSNS001
        // TODO: this should be set/reset when the data changes
        const target = new Vector3(500, 500, 250);
        this.camera.position.set(target.x, target.y, target.z - 1500);
        this.camera.lookAt(target.x, target.y, target.z);

        const geometry = new BufferGeometry();
        const material = new PointsMaterial({
            size: 16.0,
            map: new TextureLoader().load("/spark1.png"),
            color: new Color(0x1e90ff), // DeepSkyBlue
            blending: AdditiveBlending,
            depthTest: false,
            transparent: true,
        });
        this.points = new Points(geometry, material);
        this.tracks = new Group();

<<<<<<< HEAD
        scene.add(new AxesHelper(128));
        scene.add(this.points);
        scene.add(this.tracks);
        scene.fog = new FogExp2(0x000000, 0.0005); // default is 0.00025
=======
        this.scene.add(new AxesHelper(128));
        this.scene.add(this.points);
        this.scene.fog = new FogExp2(0x000000, 0.0005); // default is 0.00025
>>>>>>> ac83635c

        // Effect composition.
        const renderModel = new RenderPass(this.scene, this.camera);
        this.bloomPass = new UnrealBloomPass(
            new Vector2(width, height), // resolution
            0.4, // strength
            0, // radius
            0, // threshold
        );
        const outputPass = new OutputPass();
        this.composer = new EffectComposer(this.renderer);
        this.composer.addPass(renderModel);
        this.composer.addPass(this.bloomPass);
        this.composer.addPass(outputPass);

        // Set up controls
        this.controls = new OrbitControls(this.camera, this.renderer.domElement);
        this.controls.target.set(target.x, target.y, target.z);
        this.controls.autoRotateSpeed = 1;
    }

    // Use an arrow function so that each instance of the class is bound and
    // can be passed to requestAnimationFrame.
    animate = () => {
        requestAnimationFrame(this.animate);
        // Render the scene
        this.composer.render();
        this.controls.update();
    };

    highlightPoints(points: number[]) {
        const colorAttribute = this.points.geometry.getAttribute("color");
        const color = new Color();
        color.setRGB(0.9, 0.0, 0.9, SRGBColorSpace);
        for (const i of points) {
            colorAttribute.setXYZ(i, color.r, color.g, color.b);
        }
        colorAttribute.needsUpdate = true;
    }

<<<<<<< HEAD
            let selectedIds = [];
            if (selection) {
                // TODO: 0 means the points object, but after one selection
                // we could also select parts of the tracks, so we need a to
                // filter the selection.
                selectedIds = Object.values(selection)[0]
                    .map((index: number) => this.viewedIds[index]);
                console.debug("viewed IDs:", this.viewedIds);
                console.debug("selected IDs:", selectedIds);
            }
            this.onSelectedChanged(selectedIds);
=======
    resetPointColors() {
        if (!this.points.geometry.hasAttribute("color")) {
            return;
>>>>>>> ac83635c
        }
        const color = new Color();
        color.setRGB(0.0, 0.8, 0.8, SRGBColorSpace);
        const colorAttribute = this.points.geometry.getAttribute("color");
        for (let i = 0; i < colorAttribute.count; i++) {
            colorAttribute.setXYZ(i, color.r, color.g, color.b);
        }
        colorAttribute.needsUpdate = true;
    }

    setSize(width: number, height: number) {
        this.camera.aspect = width / height;
        this.camera.updateProjectionMatrix();
        this.bloomPass.resolution.set(width, height);
        this.renderer.setSize(width, height);
        this.composer.setSize(width, height);
    }

    initPointsGeometry(numPoints: number) {
        const geometry = this.points.geometry;
        if (!geometry.hasAttribute("position") || geometry.getAttribute("position").count !== numPoints) {
            geometry.setAttribute("position", new Float32BufferAttribute(new Float32Array(3 * numPoints), 3));
            // prevent drawing uninitialized points at the origin
            geometry.setDrawRange(0, 0);
        }
<<<<<<< HEAD
    }

    initTracksGeometry(numTracks: number, maxPoints: number) {
        console.log("initTracksGeometry: %d, %d", numTracks, maxPoints);
        // TODO: clean up with dispose.
        this.tracks.children = []
        for (let i = 0; i < numTracks; ++i) {
            const track = makeTrack(maxPoints);
            this.tracks.add(track);
        }
        // // TODO: be more efficient.
        // const children = this.tracks.children;
        // if (children.length < numTracks) {
        //     const track = makeTrack(maxPoints);
        //     this.tracks.add(track);
        // } else if (children.length > numTracks) {
        //     const toRemove = children.slice(numTracks, children.length);
        //     this.tracks.remove(...toRemove);
        //     // TODO: clean up
        //     //for (const r in toRemove) {
        //     //    r.geometry.dispose();
        //     //}
        // }
        // for (const t in children) {
        //     if (t) {
        //         t.geometry.setDrawRange(0, 0);
        //     }
        // }
=======
        if (!geometry.hasAttribute("color") || geometry.getAttribute("color").count !== numPoints) {
            geometry.setAttribute("color", new Float32BufferAttribute(new Float32Array(3 * numPoints), 3));
        }
        // Initialize all the colors immediately.
        this.resetPointColors();
>>>>>>> ac83635c
    }

    setPointsPositions(data: Array<Float32Array>) {
        console.log("setPointsPositions: %d", data.length);
        const numPoints = data.length;
        const geometry = this.points.geometry;
        const positions = geometry.getAttribute("position");
        this.viewedIds = [];
        for (let i = 0; i < numPoints; i++) {
            const point = data[i];
            this.viewedIds.push(point[0]);
            // TODO: why did i put trackID first?
            positions.setXYZ(i, point[1], point[2], point[3]);
        }
        positions.needsUpdate = true;
        geometry.setDrawRange(0, numPoints);
        this.points.geometry.computeBoundingSphere();
    }

    setTracksPositions(index: number, data: Array<Float32Array>) {
        console.log("setTracksPositions: %d, %d", index, data.length);
        const numPoints = data.length;
        // TODO: store tracks explicitly as an array or similar to
        // fix typing.
        const geometry = this.tracks.children[index].geometry;
        const positions = geometry.getAttribute("position");
        for (let i = 0; i < numPoints; i++) {
            const point = data[i];
            positions.setXYZ(i, point[0], point[1], point[2]);
        }
        positions.needsUpdate = true;
        geometry.setDrawRange(0, numPoints);
        this.tracks.children[index].geometry.computeBoundingSphere();
    }

    dispose() {
        this.renderer.dispose();
        this.points.geometry.dispose();
        if (Array.isArray(this.points.material)) {
            for (const material of this.points.material) {
                material.dispose();
            }
        } else {
            this.points.material.dispose();
        }
    }
}

function makeTrack(maxPoints: number) {
    const geometry = new BufferGeometry();
    geometry.setAttribute("position", new Float32BufferAttribute(new Float32Array(3 * maxPoints), 3));
    // prevent drawing uninitialized points at the origin
    geometry.setDrawRange(0, 0);
    const material = new LineBasicMaterial( {
        color: 0xff8c00, // DarkOrange
        linewidth: 2,
        linecap: 'round', //ignored by WebGLRenderer
        linejoin:  'round' //ignored by WebGLRenderer
    } );
    return new Line(geometry, material);
}<|MERGE_RESOLUTION|>--- conflicted
+++ resolved
@@ -12,6 +12,7 @@
     Points,
     PointsMaterial,
     Scene,
+    SRGBColorSpace,
     TextureLoader,
     Vector2,
     Vector3,
@@ -28,25 +29,13 @@
     renderer: WebGLRenderer;
     camera: PerspectiveCamera;
     points: Points;
-    viewedIds: Array<number>;
     tracks: Group;
     composer: EffectComposer;
     controls: OrbitControls;
     bloomPass: UnrealBloomPass;
-<<<<<<< HEAD
-    selectionBox: PointSelectionBox;
-    selectionHelper: SelectionHelper;
-    onSelectedChanged: Function;
-
-    constructor(width: number, height: number, onSelectedChanged: Function) {
-        this.viewedIds = [];
-        this.onSelectedChanged = onSelectedChanged;
-        const scene = new Scene();
-=======
 
     constructor(width: number, height: number) {
         this.scene = new Scene();
->>>>>>> ac83635c
         this.renderer = new WebGLRenderer();
 
         this.camera = new PerspectiveCamera(
@@ -73,16 +62,10 @@
         this.points = new Points(geometry, material);
         this.tracks = new Group();
 
-<<<<<<< HEAD
-        scene.add(new AxesHelper(128));
-        scene.add(this.points);
-        scene.add(this.tracks);
-        scene.fog = new FogExp2(0x000000, 0.0005); // default is 0.00025
-=======
         this.scene.add(new AxesHelper(128));
         this.scene.add(this.points);
+        this.scene.add(this.tracks);
         this.scene.fog = new FogExp2(0x000000, 0.0005); // default is 0.00025
->>>>>>> ac83635c
 
         // Effect composition.
         const renderModel = new RenderPass(this.scene, this.camera);
@@ -123,23 +106,9 @@
         colorAttribute.needsUpdate = true;
     }
 
-<<<<<<< HEAD
-            let selectedIds = [];
-            if (selection) {
-                // TODO: 0 means the points object, but after one selection
-                // we could also select parts of the tracks, so we need a to
-                // filter the selection.
-                selectedIds = Object.values(selection)[0]
-                    .map((index: number) => this.viewedIds[index]);
-                console.debug("viewed IDs:", this.viewedIds);
-                console.debug("selected IDs:", selectedIds);
-            }
-            this.onSelectedChanged(selectedIds);
-=======
     resetPointColors() {
         if (!this.points.geometry.hasAttribute("color")) {
             return;
->>>>>>> ac83635c
         }
         const color = new Color();
         color.setRGB(0.0, 0.8, 0.8, SRGBColorSpace);
@@ -165,7 +134,11 @@
             // prevent drawing uninitialized points at the origin
             geometry.setDrawRange(0, 0);
         }
-<<<<<<< HEAD
+        if (!geometry.hasAttribute("color") || geometry.getAttribute("color").count !== numPoints) {
+            geometry.setAttribute("color", new Float32BufferAttribute(new Float32Array(3 * numPoints), 3));
+        }
+        // Initialize all the colors immediately.
+        this.resetPointColors();
     }
 
     initTracksGeometry(numTracks: number, maxPoints: number) {
@@ -194,13 +167,6 @@
         //         t.geometry.setDrawRange(0, 0);
         //     }
         // }
-=======
-        if (!geometry.hasAttribute("color") || geometry.getAttribute("color").count !== numPoints) {
-            geometry.setAttribute("color", new Float32BufferAttribute(new Float32Array(3 * numPoints), 3));
-        }
-        // Initialize all the colors immediately.
-        this.resetPointColors();
->>>>>>> ac83635c
     }
 
     setPointsPositions(data: Array<Float32Array>) {
@@ -208,10 +174,8 @@
         const numPoints = data.length;
         const geometry = this.points.geometry;
         const positions = geometry.getAttribute("position");
-        this.viewedIds = [];
         for (let i = 0; i < numPoints; i++) {
             const point = data[i];
-            this.viewedIds.push(point[0]);
             // TODO: why did i put trackID first?
             positions.setXYZ(i, point[1], point[2], point[3]);
         }
