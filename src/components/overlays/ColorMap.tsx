--- conflicted
+++ resolved
@@ -2,11 +2,7 @@
 // import variables from the sds-components library
 import "@czi-sds/components/dist/variables.css";
 import { highlightLUT } from "@/lib/three/TrackMaterial";
-<<<<<<< HEAD
-import { Option } from "@/components/leftSidebar/DynamicDropdown";
-=======
 import { Option } from "@/lib/TrackManager";
->>>>>>> b0f7d0de
 import config from "../../../CONFIG.ts";
 const colormapTracks = config.settings.colormap_tracks || "viridis-inferno";
 const colormapColorbyCategorical = config.settings.colormap_colorby_categorical;
@@ -55,11 +51,7 @@
 };
 
 interface ColormapCellsProps {
-<<<<<<< HEAD
-    colorByEvent: Option; // Currently timestamp is a frame number, but it could be the actual timestamp
-=======
     colorByEvent: Option;
->>>>>>> b0f7d0de
 }
 
 export const ColorMapCells = (props: ColormapCellsProps) => {
@@ -76,12 +68,6 @@
 
     highlightLUT.setColorMap(colormapString);
 
-<<<<<<< HEAD
-    // const colors = Array.from({ length: 129 }, (_, i) => `#${highlightLUT.getColor(i / 128).getHexString()}`);
-    // const gradient = `linear-gradient(to top, ${colors.join(", ")})`;
-
-=======
->>>>>>> b0f7d0de
     const colors = Array.from(
         { length: numSteps },
         (_, i) => `#${highlightLUT.getColor(i / (numSteps - 1)).getHexString()}`,
