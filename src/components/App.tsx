import { useCallback, useEffect, useState } from "react";
import "@/css/app.css";

import { Box, Divider, Drawer } from "@mui/material";

import Scene from "@/components/Scene";
import CellControls from "@/components/CellControls";
import DataControls from "@/components/DataControls";
import PlaybackControls from "@/components/PlaybackControls";

import { usePointCanvas, ActionType } from "@/hooks/usePointCanvas";

import { ViewerState, clearUrlHash } from "@/lib/ViewerState";
import { TrackManager, loadTrackManager } from "@/lib/TrackManager";
import { PointSelectionMode } from "@/lib/PointSelector";
import LeftSidebarWrapper from "./leftSidebar/LeftSidebarWrapper";
import { TimestampOverlay } from "./overlays/TimestampOverlay";
import { ColorMap } from "./overlays/ColorMap";

// Ideally we do this here so that we can use initial values as default values for React state.
const initialViewerState = ViewerState.fromUrlHash(window.location.hash);
console.log("initial viewer state: %s", JSON.stringify(initialViewerState));
clearUrlHash();

const drawerWidth = 256;
const playbackFPS = 16;
const playbackIntervalMs = 1000 / playbackFPS;

export default function App() {
    // TrackManager handles data fetching
    const [trackManager, setTrackManager] = useState<TrackManager | null>(null);
    const numTimes = trackManager?.numTimes ?? 0;
    // TODO: dataUrl can be stored in the TrackManager only
    const [dataUrl, setDataUrl] = useState(initialViewerState.dataUrl);
    const [isLoadingTracks, setIsLoadingTracks] = useState(false);

    // PointCanvas is a Three.js canvas, updated via reducer
    const [canvas, dispatchCanvas, sceneDivRef] = usePointCanvas(initialViewerState);
    const numTracksLoaded = canvas.tracks.size;
    const trackHighlightLength = canvas.maxTime - canvas.minTime;

    // this state is pure React
    const [playing, setPlaying] = useState(false);
    const [isLoadingPoints, setIsLoadingPoints] = useState(false);

    // Manage shareable state that can persist across sessions.
    const copyShareableUrlToClipboard = () => {
        console.log("copy shareable URL to clipboard");
        const state = new ViewerState(dataUrl, canvas.curTime, canvas.camera.position, canvas.controls.target);
        const url = window.location.toString() + "#" + state.toUrlHash();
        navigator.clipboard.writeText(url);
    };

    const setStateFromHash = useCallback(() => {
        const state = ViewerState.fromUrlHash(window.location.hash);
        clearUrlHash();
        setDataUrl(state.dataUrl);
        dispatchCanvas({ type: ActionType.CUR_TIME, curTime: state.curTime });
        dispatchCanvas({
            type: ActionType.CAMERA_PROPERTIES,
            cameraPosition: state.cameraPosition,
            cameraTarget: state.cameraTarget,
        });
    }, [dispatchCanvas]);

    // update the state when the hash changes, but only register the listener once
    useEffect(() => {
        window.addEventListener("hashchange", setStateFromHash);
        return () => {
            window.removeEventListener("hashchange", setStateFromHash);
        };
    }, [setStateFromHash]);

    // update the array when the dataUrl changes
    useEffect(() => {
        console.log("load data from %s", dataUrl);
        const trackManager = loadTrackManager(dataUrl);
        // TODO: add clean-up by returning another closure
        trackManager.then((tm: TrackManager | null) => {
            setTrackManager(tm);
            // Defend against the case when a curTime valid for previous data
            // is no longer valid.
            dispatchCanvas({
                type: ActionType.CUR_TIME,
                curTime: (c: number) => {
                    return Math.min(c, (tm?.numTimes ?? numTimes) - 1);
                },
            });
        });
    }, [dispatchCanvas, dataUrl, numTimes]);

    // update the geometry buffers when the array changes
    // TODO: do this in the above useEffect
    useEffect(() => {
        console.debug("effect-trackmanager");
        if (!trackManager) return;
        dispatchCanvas({
            type: ActionType.INIT_POINTS_GEOMETRY,
            maxPointsPerTimepoint: trackManager.maxPointsPerTimepoint,
        });
    }, [dispatchCanvas, trackManager]);

    // update the points when the array or timepoint changes
    useEffect(() => {
        console.debug("effect-curTime");
        // show a loading indicator if the fetch takes longer than 1 frame (avoid flicker)
        const loadingTimeout = setTimeout(() => setIsLoadingPoints(true), playbackIntervalMs);
        let ignore = false;
        // TODO: this is a very basic attempt to prevent stale data
        // in addition, we should debounce the input and verify the data is current
        // before rendering it
        if (trackManager && !ignore) {
            const getPoints = async (time: number) => {
                console.debug("fetch points at time %d", time);
                const data = await trackManager.fetchPointsAtTime(time);
                console.debug("got %d points for time %d", data.length / 3, time);

                if (ignore) {
                    console.debug("IGNORE SET points at time %d", time);
                    return;
                }

                // clearing the timeout prevents the loading indicator from showing at all if the fetch is fast
                clearTimeout(loadingTimeout);
                setIsLoadingPoints(false);
<<<<<<< HEAD
                canvas.setPointsPositions(data);
                canvas.resetPointColors();
                canvas.updateHighlightedPoints();
=======
                dispatchCanvas({ type: ActionType.POINTS_POSITIONS, positions: data });
>>>>>>> a3b13048
            };
            getPoints(canvas.curTime);
        } else {
            clearTimeout(loadingTimeout);
            setIsLoadingPoints(false);
            console.debug("IGNORE FETCH points at time %d", canvas.curTime);
        }

        // stop playback if there is no data
        if (!trackManager) {
            setPlaying(false);
        }

        return () => {
            clearTimeout(loadingTimeout);
            ignore = true;
        };
    }, [canvas.curTime, dispatchCanvas, trackManager]);

    useEffect(() => {
        console.debug("effect-selection");
        const pointsID = canvas.points.id;
        const selectedPoints = canvas.selectedPoints;
        if (!selectedPoints || !selectedPoints.has(pointsID)) return;
        // keep track of which tracks we are adding to avoid duplicate fetching
        const adding = new Set<number>();

        // this fetches the entire lineage for each track
        const fetchAndAddTrack = async (pointID: number) => {
            if (!trackManager) return;
            const tracks = await trackManager.fetchTrackIDsForPoint(pointID);
            // TODO: points actually only belong to one track, so can get rid of the outer loop
            for (const t of tracks) {
                const lineage = await trackManager.fetchLineageForTrack(t);
                for (const l of lineage) {
                    if (adding.has(l) || canvas.tracks.has(l)) continue;
                    adding.add(l);
                    const [pos, ids] = await trackManager.fetchPointsForTrack(l);
                    // adding the track *in* the dispatcher creates issues with duplicate fetching
                    // but we refresh so the selected/loaded count is updated
                    canvas.addTrack(l, pos, ids);
                    dispatchCanvas({ type: ActionType.REFRESH });
                }
            }
        };

        dispatchCanvas({ type: ActionType.POINT_BRIGHTNESS, brightness: 0.8 });

        const selected = selectedPoints.get(pointsID) || [];
        dispatchCanvas({ type: ActionType.HIGHLIGHT_POINTS, points: selected });

        const maxPointsPerTimepoint = trackManager?.maxPointsPerTimepoint ?? 0;

        setIsLoadingTracks(true);
        Promise.all(selected.map((p: number) => canvas.curTime * maxPointsPerTimepoint + p).map(fetchAndAddTrack)).then(
            () => {
                setIsLoadingTracks(false);
            },
        );
        // TODO: add missing dependencies
    }, [canvas.selectedPoints]);

    // playback time points
    // TODO: this is basic and may drop frames
    useEffect(() => {
        console.debug("effect-playback");
        if (playing) {
            const interval = setInterval(() => {
                dispatchCanvas({
                    type: ActionType.CUR_TIME,
                    curTime: (c: number) => {
                        return (c + 1) % numTimes;
                    },
                });
            }, playbackIntervalMs);
            return () => {
                clearInterval(interval);
            };
        }
    }, [dispatchCanvas, numTimes, playing]);

    return (
        <Box sx={{ display: "flex", width: "100%", height: "100%" }}>
            {/* TODO: components *could* go deeper still for organization */}
            <Drawer
                anchor="left"
                variant="permanent"
                sx={{
                    "width": drawerWidth,
                    "flexShrink": 0,
                    "& .MuiDrawer-paper": { width: drawerWidth, boxSizing: "border-box" },
                }}
            >
                <Box
                    sx={{
                        display: "flex",
                        flexDirection: "column",
                        justifyContent: "space-between",
                        width: "100%",
                        height: "100%",
                    }}
                >
                    <Box
                        sx={{
                            flexGrow: 0,
                            padding: "1em 1.5em",
                            display: "flex",
                            flexDirection: "row",
                            alignItems: "center",
                            justifyContent: "space-between",
                        }}
                    >
                        <img src="/zebrahub-favicon-60x60.png" alt="logo" />
                        <Divider orientation="vertical" flexItem />
                        <h2>ZEBRAHUB</h2>
                    </Box>
                    <Box flexGrow={0} padding="2em">
                        <CellControls
                            clearTracks={() => {
                                dispatchCanvas({ type: ActionType.REMOVE_ALL_TRACKS });
                            }}
                            numSelectedCells={numTracksLoaded}
                            trackManager={trackManager}
                            pointBrightness={canvas.pointBrightness}
                            setPointBrightness={(brightness: number) => {
                                dispatchCanvas({ type: ActionType.POINT_BRIGHTNESS, brightness });
                            }}
                            selectionMode={canvas.selector.selectionMode}
                            setSelectionMode={(value: PointSelectionMode) => {
                                dispatchCanvas({ type: ActionType.SELECTION_MODE, selectionMode: value });
                            }}
                        />
                    </Box>
                    <Divider />
                    <Box flexGrow={4} padding="2em">
                        <LeftSidebarWrapper
                            hasTracks={numTracksLoaded > 0}
                            trackManager={trackManager}
                            trackHighlightLength={trackHighlightLength}
                            selectionMode={canvas.selector.selectionMode}
                            showTracks={canvas.showTracks}
                            setShowTracks={(show: boolean) => {
                                dispatchCanvas({ type: ActionType.SHOW_TRACKS, showTracks: show });
                            }}
                            showTrackHighlights={canvas.showTrackHighlights}
                            setShowTrackHighlights={(show: boolean) => {
                                dispatchCanvas({ type: ActionType.SHOW_TRACK_HIGHLIGHTS, showTrackHighlights: show });
                            }}
                            setTrackHighlightLength={(length: number) => {
                                dispatchCanvas({
                                    type: ActionType.MIN_MAX_TIME,
                                    minTime: canvas.curTime - length / 2,
                                    maxTime: canvas.curTime + length / 2,
                                });
                            }}
                        />
                    </Box>
                    <Divider />
                    <Box flexGrow={0} padding="1em">
                        <DataControls
                            dataUrl={dataUrl}
                            initialDataUrl={initialViewerState.dataUrl}
                            setDataUrl={setDataUrl}
                            copyShareableUrlToClipboard={copyShareableUrlToClipboard}
                            validTrackManager={trackManager !== null}
                        />
                    </Box>
                </Box>
            </Drawer>
            <Box
                sx={{
                    display: "flex",
                    flexDirection: "column",
                    width: "100%",
                    height: "100%",
                    overflow: "hidden",
                }}
            >
                <Scene
                    ref={sceneDivRef}
                    isLoading={isLoadingPoints || isLoadingTracks}
                    initialCameraPosition={initialViewerState.cameraPosition}
                    initialCameraTarget={initialViewerState.cameraTarget}
                />
                <Box flexGrow={0} padding="1em">
                    <TimestampOverlay timestamp={canvas.curTime} />
                    <ColorMap />
                    <PlaybackControls
                        enabled={true}
                        autoRotate={canvas.controls.autoRotate}
                        playing={playing}
                        curTime={canvas.curTime}
                        numTimes={numTimes}
                        setAutoRotate={(autoRotate: boolean) => {
                            dispatchCanvas({ type: ActionType.AUTO_ROTATE, autoRotate });
                        }}
                        setPlaying={setPlaying}
                        setCurTime={(curTime: number) => {
                            dispatchCanvas({ type: ActionType.CUR_TIME, curTime });
                        }}
                    />
                </Box>
            </Box>
        </Box>
    );
}<|MERGE_RESOLUTION|>--- conflicted
+++ resolved
@@ -123,13 +123,7 @@
                 // clearing the timeout prevents the loading indicator from showing at all if the fetch is fast
                 clearTimeout(loadingTimeout);
                 setIsLoadingPoints(false);
-<<<<<<< HEAD
-                canvas.setPointsPositions(data);
-                canvas.resetPointColors();
-                canvas.updateHighlightedPoints();
-=======
                 dispatchCanvas({ type: ActionType.POINTS_POSITIONS, positions: data });
->>>>>>> a3b13048
             };
             getPoints(canvas.curTime);
         } else {
