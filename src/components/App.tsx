import { useCallback, useEffect, useState } from "react";
import "@/css/app.css";

import { Box, Divider, Drawer } from "@mui/material";

import Scene from "@/components/Scene";
import CellControls from "@/components/CellControls";
import DataControls from "@/components/DataControls";
import PlaybackControls from "@/components/PlaybackControls";
import WarningDialog from "@/components/WarningDialog";

import { usePointCanvas, ActionType } from "@/hooks/usePointCanvas";

import { ViewerState, clearUrlHash } from "@/lib/ViewerState";
import { Option, TrackManager, loadTrackManager, numberOfDefaultColorByOptions } from "@/lib/TrackManager";
import { PointSelectionMode } from "@/lib/PointSelector";
import LeftSidebarWrapper from "./leftSidebar/LeftSidebarWrapper";
// import { TimestampOverlay } from "./overlays/TimestampOverlay";
import { ColorMapTracks, ColorMapCells } from "./overlays/ColorMap.tsx";
import { TrackDownloadData } from "./DownloadButton";
import { numberOfDefaultColorByOptions } from "@/components/leftSidebar/DynamicDropdown.tsx";

import config from "../../CONFIG.ts";
const brandingName = config.branding.name || undefined;
const brandingLogoPath = config.branding.logo_path || undefined;
const maxNumSelectedCells = config.settings.max_num_selected_cells || 100;

// Ideally we do this here so that we can use initial values as default values for React state.
const initialViewerState = ViewerState.fromUrlHash(window.location.hash);
console.log("initial viewer state: ", initialViewerState);
clearUrlHash();

function detectDeviceType(): { isPhone: boolean; isTablet: boolean; isMobile: boolean } {
    const ua = navigator.userAgent || navigator.vendor;

    // Detect iPads, iPhones, and iPods based on the user agent string
    const isiPad =
        /iPad/.test(ua) || (navigator.maxTouchPoints && navigator.maxTouchPoints > 1 && /Macintosh/.test(ua));
    const isiPhoneOrIPod = /iPhone|iPod/.test(ua);

    // Detect Android phones and tablets
    const isAndroidPhone = /Android/.test(ua) && /Mobile/.test(ua);
    const isAndroidTablet = /Android/.test(ua) && !/Mobile/.test(ua);

    // Screen size check (tablets typically have a wider screen)
    const isSmallScreen = window.screen.width <= 768;
    const hasTouch = navigator.maxTouchPoints > 1;

    // Determine if it's a phone, tablet, or desktop
    const isPhone = isiPhoneOrIPod || isAndroidPhone || isSmallScreen;
    const isTablet = isiPad || isAndroidTablet || hasTouch;
    const isDesktop = !isPhone && !isTablet; // It's a desktop if it's neither a phone nor a tablet

    // manually asign labels for debugging
    // const isPhone = false;
    // const isTablet = true;
    // const isDesktop = false;

    return {
        isPhone: isPhone,
        isTablet: isTablet && !isPhone, // To avoid small phones being miscategorized as tablets
        isMobile: !isDesktop,
    };
}

export const detectedDevice = detectDeviceType();
console.debug("detectDeviceType: ", detectedDevice);
if (detectedDevice.isPhone) {
    window.confirm("Note: for full functionality, please use a tablet or desktop device. Press 'OK' to continue ");
}

// for debugging: show the detected device type in an alert
// window.confirm(
//     "detected device type (desktop | tablet | phone) = (" +
//         !detectDeviceType().isMobile +
//         " | " +
//         detectDeviceType().isTablet +
//         " | " +
//         detectDeviceType().isPhone +
//         ")",
// );

const drawerWidth = 256;
// const playbackFPS = 16;
const playbackFPS = 16;
const playbackIntervalMs = 1000 / playbackFPS;

export default function App() {
    // TrackManager handles data fetching
    const [trackManager, setTrackManager] = useState<TrackManager | null>(null);
    const numTimes = trackManager?.numTimes ?? 0;
    // TODO: dataUrl can be stored in the TrackManager only
    const [dataUrl, setDataUrl] = useState(initialViewerState.dataUrl);

    // PointCanvas is a Three.js canvas, updated via reducer
    const [canvas, dispatchCanvas, sceneDivRef] = usePointCanvas(initialViewerState);
    const numSelectedCells = canvas.selectedPointIds.size;
    const numSelectedTracks = canvas.tracks.size;
    const trackHighlightLength = canvas.maxTime - canvas.minTime;

    // this state is pure React
    const [playing, setPlaying] = useState(false);
    const [isLoadingPoints, setIsLoadingPoints] = useState(true);
    const [numLoadingTracks, setNumLoadingTracks] = useState(0);

    // refresh window to initial state
    const refreshPage = () => {
        // maxPointsPerTimepoint is only updated once the TrackManager is loaded, but we
        // need to update the value in initialViewerState because that is used by the reset button
        // which may not change the dataUrl and thus may not load a new TrackManager.
        initialViewerState.maxPointsPerTimepoint = canvas.maxPointsPerTimepoint;
        setDataUrl(initialViewerState.dataUrl);
        dispatchCanvas({ type: ActionType.UPDATE_WITH_STATE, state: initialViewerState });
    };
    // show a warning dialog before fetching lots of tracks
    const [showWarningDialog, setShowWarningDialog] = useState(false);
    const [numUnfetchedPoints, setNumUnfetchedPoints] = useState(0);

    // Manage shareable state that can persist across sessions.
    const copyShareableUrlToClipboard = () => {
        console.log("copy shareable URL to clipboard");
        const state = canvas.toState();
        if (trackManager) {
            state.dataUrl = trackManager.store;
        }
        const url = window.location.toString() + state.toUrlHash();
        navigator.clipboard.writeText(url);
    };
    const setStateFromHash = useCallback(() => {
        const state = ViewerState.fromUrlHash(window.location.hash);
        clearUrlHash();
        setDataUrl(state.dataUrl);
        dispatchCanvas({ type: ActionType.UPDATE_WITH_STATE, state: state });
    }, [dispatchCanvas]);
    const removeTracksUponNewData = () => {
        dispatchCanvas({ type: ActionType.REMOVE_ALL_TRACKS });
    };
    const actionsUponNewData = () => {
        dispatchCanvas({ type: ActionType.RESET_CAMERA });
        dispatchCanvas({ type: ActionType.RESET_POINT_SIZE });
        dispatchCanvas({ type: ActionType.TOGGLE_COLOR_BY, colorBy: false });
    };

    // this function fetches the entire lineage for each track
    const updateTracks = async () => {
        if (!trackManager) return;
        console.debug("updateTracks: ", canvas.selectedPointIds);
        canvas.selectedPointIds.forEach(async (pointId) => {
            if (canvas.fetchedPointIds.has(pointId)) return;
            setNumLoadingTracks((n) => n + 1);
            canvas.fetchedPointIds.add(pointId);
            const trackIds = await trackManager.fetchTrackIDsForPoint(pointId);
            // TODO: points actually only belong to one track, so can get rid of the outer loop
            trackIds.forEach(async (trackId) => {
                if (canvas.fetchedRootTrackIds.has(trackId)) return;
                canvas.fetchedRootTrackIds.add(trackId);
                const [lineage, trackData] = await trackManager.fetchLineageForTrack(trackId);
                lineage.forEach(async (relatedTrackId: number, index) => {
                    if (canvas.tracks.has(relatedTrackId)) return;
                    const [pos, ids] = await trackManager.fetchPointsForTrack(relatedTrackId);
                    // adding the track *in* the dispatcher creates issues with duplicate fetching
                    // but we refresh so the selected/loaded count is updated
                    canvas.addTrack(relatedTrackId, pos, ids, trackData[index]);
                    // dispatchCanvas({ type: ActionType.REFRESH });
                });
            });
            setNumLoadingTracks((n) => n - 1);
        });
    }; // TODO: add missing dependencies

    // remove the just selected points from selectedPointIds if user 'cancels' the fetching of tracks
    const removeLastSelectedPoints = async () => {
        dispatchCanvas({ type: ActionType.REMOVE_LAST_SELECTION });
        dispatchCanvas({ type: ActionType.RESET_POINTS_COLORS });
    };

    // update the state when the hash changes, but only register the listener once
    useEffect(() => {
        window.addEventListener("hashchange", setStateFromHash);
        return () => {
            window.removeEventListener("hashchange", setStateFromHash);
        };
    }, [setStateFromHash]);

    // update the array when the dataUrl changes
    useEffect(() => {
        console.debug("effect-dataUrl");
        const trackManager = loadTrackManager(dataUrl);
        // TODO: add clean-up by returning another closure
        trackManager.then((tm: TrackManager | null) => {
            setTrackManager(tm);
            // Defend against the case when a curTime valid for previous data
            // is no longer valid.
            dispatchCanvas({
                type: ActionType.CUR_TIME,
                curTime: (c: number) => {
                    return Math.min(c, tm?.numTimes ? tm.numTimes - 1 : 0);
                },
            });
        });
    }, [dispatchCanvas, dataUrl]);

    useEffect(() => {
        console.debug("effect-trackmanager");
        if (!trackManager) return;
        dispatchCanvas({
            type: ActionType.INIT_POINTS_GEOMETRY,
            maxPointsPerTimepoint: trackManager.maxPointsPerTimepoint,
        });
        dispatchCanvas({
            type: ActionType.CHECK_CAMERA_LOCK,
            ndim: trackManager.ndim,
        });
    }, [dispatchCanvas, trackManager]);

    // update the points when the array or timepoint changes
    useEffect(() => {
        console.debug("effect-curTime");
        // show a loading indicator if the fetch takes longer than 1/2 a frame (avoid flicker)
        const loadingTimeout = setTimeout(() => setIsLoadingPoints(true), playbackIntervalMs / 2);
        let ignore = false;
        // TODO: this is a very basic attempt to prevent stale data
        // in addition, we should debounce the input and verify the data is current
        // before rendering it
        if (trackManager && !ignore) {
            const getPoints = async (time: number) => {
                console.debug("fetch points at time %d", time);
                const data = await trackManager.fetchPointsAtTime(time);
                // console.log('data shape:', data.length, 'attributes shape:', attributes.length);
                console.debug("got %d points for time %d", data.length / 3, time);

                if (ignore) {
                    console.debug("IGNORE SET points at time %d", time);
                    return;
                }

                let attributes;
                if (canvas.colorByEvent.action === "provided" || canvas.colorByEvent.action === "provided-normalized") {
<<<<<<< HEAD
                    attributes = await trackManager.fetchAttributessAtTime(
=======
                    attributes = await trackManager.fetchAttributesAtTime(
>>>>>>> b0f7d0de
                        time,
                        canvas.colorByEvent.label - numberOfDefaultColorByOptions,
                    );
                }

                // clearing the timeout prevents the loading indicator from showing at all if the fetch is fast
                clearTimeout(loadingTimeout);
                setIsLoadingPoints(false);
<<<<<<< HEAD
                dispatchCanvas({ type: ActionType.POINTS_POSITIONS, positions: data, attributes: attributes });
=======
                dispatchCanvas({ type: ActionType.POINTS_POSITIONS, positions: data, attributes });
>>>>>>> b0f7d0de
            };
            getPoints(canvas.curTime);
        } else {
            clearTimeout(loadingTimeout);
            // setIsLoadingPoints(false); // removed this line to make the loading indicated turn on from the beginning, until all points loaded
            console.debug("IGNORE FETCH points at time %d", canvas.curTime);
        }

        // stop playback if there is no data
        if (!trackManager) {
            setPlaying(false);
        }

        return () => {
            clearTimeout(loadingTimeout);
            ignore = true;
        };
    }, [canvas.curTime, canvas.colorByEvent, dispatchCanvas, trackManager]);

    // This fetches track IDs based on the selected point IDs.
    useEffect(() => {
        console.debug("effect-selectedPointIds: ", trackManager, canvas.selectedPointIds);
        if (!trackManager) return;
        if (canvas.selectedPointIds.size == 0) return;

        // check how many new points are selected
        let numUnfetchedPoints = 0;
        canvas.selectedPointIds.forEach((pointId) => {
            if (!canvas.fetchedPointIds.has(pointId)) {
                numUnfetchedPoints = numUnfetchedPoints + 1;
            }
        });

        // if many cells are selected, let the user decide whether to fetch or cancel
        if (numUnfetchedPoints > maxNumSelectedCells) {
            setNumUnfetchedPoints(numUnfetchedPoints);
            setShowWarningDialog(true);
        } else {
            updateTracks();
        }

        // TODO: add missing dependencies
    }, [trackManager, dispatchCanvas, canvas.selectedPointIds]);

    // playback time points
    // TODO: this is basic and may drop frames
    useEffect(() => {
        console.debug("effect-playback");
        if (playing) {
            const interval = setInterval(() => {
                dispatchCanvas({
                    type: ActionType.CUR_TIME,
                    curTime: (c: number) => {
                        return (c + 1) % numTimes;
                    },
                });
            }, playbackIntervalMs);
            return () => {
                clearInterval(interval);
            };
        }
    }, [dispatchCanvas, numTimes, playing]);

    const getTrackDownloadData = () => {
        const trackData: TrackDownloadData[] = [];
        canvas.tracks.forEach((track, trackID) => {
            // Keep track of the timepoints we've seen in this track to avoid duplication
            // This is necessary because if a track contains a single point, we set
            // the start and end positions to be the same
            const timepointsInTrack = new Set();

            const startPositions = track.threeTrack.geometry.getAttribute("instanceStart");
            const startTimes = track.threeTrack.geometry.getAttribute("instanceTimeStart");

            console.log("changed for ChromaTrace to only export the first/last timepoint per tracklet");
            for (let i = 0; i < 1; i++) {
                timepointsInTrack.add(startTimes.getX(i));
                trackData.push([
                    // trackID is 1-indexed in input and output CSVs
                    trackID + 1,
                    startTimes.getX(i),
                    startPositions.getX(i),
                    startPositions.getY(i),
                    startPositions.getZ(i),
                    track.parentTrackID,
                ]);
            }
            const endPositions = track.threeTrack.geometry.getAttribute("instanceEnd");
            const endTimes = track.threeTrack.geometry.getAttribute("instanceTimeEnd");
            const lastIndex = endPositions.count - 1;

            // Only add the end position if it's not the same as the start position
            if (!timepointsInTrack.has(endTimes.getX(lastIndex))) {
                trackData.push([
                    // trackID is 1-indexed in input and output CSVs
                    trackID + 1,
                    endTimes.getX(lastIndex),
                    endPositions.getX(lastIndex),
                    endPositions.getY(lastIndex),
                    endPositions.getZ(lastIndex),
                    track.parentTrackID,
                ]);
            }
        });

        // Sort the trackData by track ID (first column) and then by time (second column)
        trackData.sort((a, b) => {
            // First compare by trackID (a[0], b[0])
            if (a[0] !== b[0]) {
                return a[0] - b[0];
            }
            // If trackID is the same, compare by time (a[1], b[1])
            return a[1] - b[1];
        });

        // Round to 3 decimal places
        const formatter = Intl.NumberFormat("en-US", { useGrouping: false });
        return trackData.map((row) => row.map(formatter.format));
    };

    return (
        <Box sx={{ display: "flex", flexDirection: "row", width: "100%", height: "100%", overflow: "hidden" }}>
            {/* TODO: components *could* go deeper still for organization */}
            {!detectedDevice.isPhone && (
                <Drawer
                    anchor="left"
                    variant="permanent"
                    sx={{
                        "width": drawerWidth,
                        "flexShrink": 0,
                        "& .MuiDrawer-paper": { width: drawerWidth, boxSizing: "border-box" },
                    }}
                >
                    <Box
                        sx={{
                            display: "flex",
                            flexDirection: "column",
                            justifyContent: "space-between",
                            width: "100%",
                            height: "100%",
                        }}
                    >
                        <Box
                            sx={{
                                flexGrow: 0,
                                padding: "1em 1.5em",
                                display: "flex",
                                flexDirection: "row",
                                alignItems: "center",
                                justifyContent: "space-between",
                            }}
                        >
                            {brandingLogoPath && <img src={brandingLogoPath} alt="" />}
                            {brandingLogoPath && brandingName && <Divider orientation="vertical" flexItem />}
                            {brandingName && <h2>{brandingName}</h2>}{" "}
                        </Box>
                        <Box
                            sx={{
                                flexGrow: 1, // CHANGED: Allows the middle section to expand
                                overflowY: "auto", // CHANGED: Makes this section scrollable
                                overflowX: "hidden",
                                padding: "2em",
                            }}
                        >
                            <CellControls
                                clearTracks={() => {
                                    dispatchCanvas({ type: ActionType.REMOVE_ALL_TRACKS });
                                }}
                                getTrackDownloadData={getTrackDownloadData}
                                numSelectedCells={numSelectedCells}
                                numSelectedTracks={numSelectedTracks}
                                trackManager={trackManager}
                                selectionMode={canvas.selector.selectionMode}
                                setSelectionMode={(value: PointSelectionMode) => {
                                    dispatchCanvas({ type: ActionType.SELECTION_MODE, selectionMode: value });
                                }}
                                isTablet={detectedDevice.isTablet}
                                MobileSelectCells={() => {
                                    dispatchCanvas({ type: ActionType.MOBILE_SELECT_CELLS });
                                }}
                                setSelectorScale={(scale: number) => {
                                    dispatchCanvas({ type: ActionType.SELECTOR_SCALE, scale });
                                }}
                                selectorScale={canvas.selector.sphereSelector.cursor.scale.x}
                            />
                            <Divider sx={{ marginY: "1em" }} />
                            <LeftSidebarWrapper
                                hasTracks={numSelectedCells > 0}
                                trackManager={trackManager}
                                trackHighlightLength={trackHighlightLength}
                                selectionMode={canvas.selector.selectionMode}
                                showTracks={canvas.showTracks}
                                setShowTracks={(show: boolean) => {
                                    dispatchCanvas({ type: ActionType.SHOW_TRACKS, showTracks: show });
                                }}
                                showTrackHighlights={canvas.showTrackHighlights}
                                setShowTrackHighlights={(show: boolean) => {
                                    dispatchCanvas({
                                        type: ActionType.SHOW_TRACK_HIGHLIGHTS,
                                        showTrackHighlights: show,
                                    });
                                }}
                                setTrackHighlightLength={(length: number) => {
                                    dispatchCanvas({
                                        type: ActionType.MIN_MAX_TIME,
                                        minTime: canvas.curTime - length / 2,
                                        maxTime: canvas.curTime + length / 2,
                                    });
                                }}
                                isTablet={detectedDevice.isTablet}
                                canvas={canvas}
                                setPointBrightness={(brightness: number) => {
                                    dispatchCanvas({ type: ActionType.POINT_BRIGHTNESS, brightness });
                                }}
                                setPointSize={(pointSize: number) => {
                                    dispatchCanvas({ type: ActionType.POINT_SIZES, pointSize });
                                }}
                                setTrackWidth={(factor: number) => {
                                    dispatchCanvas({
                                        type: ActionType.TRACK_WIDTH,
                                        factor,
                                    });
                                }}
                                axesVisible={canvas.showAxes}
                                toggleAxesVisible={() => {
                                    dispatchCanvas({ type: ActionType.TOGGLE_AXES });
                                }}
                                colorBy={canvas.colorBy}
                                toggleColorBy={(colorBy: boolean) => {
                                    dispatchCanvas({ type: ActionType.TOGGLE_COLOR_BY, colorBy });
                                }}
<<<<<<< HEAD
                                changeColorBy={(event: string) => {
                                    dispatchCanvas({ type: ActionType.CHANGE_COLOR_BY, event });
=======
                                colorByEvent={canvas.colorByEvent}
                                changeColorBy={(option: Option) => {
                                    dispatchCanvas({ type: ActionType.CHANGE_COLOR_BY, option });
>>>>>>> b0f7d0de
                                }}
                            />
                        </Box>
                        <Divider />
                        <Box flexGrow={0} padding="1em">
                            <DataControls
                                dataUrl={dataUrl}
                                initialDataUrl={initialViewerState.dataUrl}
                                setDataUrl={setDataUrl}
                                removeTracksUponNewData={removeTracksUponNewData}
                                actionsUponNewData={actionsUponNewData}
                                copyShareableUrlToClipboard={copyShareableUrlToClipboard}
                                refreshPage={refreshPage}
                                trackManager={trackManager}
                            />
                        </Box>
                    </Box>
                </Drawer>
            )}
            {/* Box for Scene + playBackControls */}
            <Box
                sx={{
                    display: "flex",
                    flexDirection: "column",
                    flexGrow: 1,
                    width: "100%",
                    height: "100%",
                    overflow: "hidden",
                }}
            >
                {/* The canvas (Scene + colormap + timestamp) */}
                <Box
                    ref={sceneDivRef}
                    sx={{
                        flexGrow: 1,
                        width: "100%",
                        height: "100%",
                        overflow: "hidden",
                        position: "relative", // Add this to make ColorMap and TimestampOverlay relative to the canvas
                    }}
                >
                    <Scene isLoading={isLoadingPoints || numLoadingTracks > 0} />
                    {/* <TimestampOverlay timestamp={canvas.curTime} /> */}
                    {numSelectedCells > 0 && <ColorMapTracks />}
                    {canvas.colorByEvent.type !== "default" && <ColorMapCells colorByEvent={canvas.colorByEvent} />}
                </Box>

                {/* The playback controls */}
                <Box
                    sx={{
                        flexGrow: 1,
                        padding: ".5em",
                        height: detectedDevice.isMobile ? "150px" : "50px", // leaving extra space for mobile
                        paddingLeft: 0,
                    }}
                >
                    <PlaybackControls
                        enabledPlaySlider={true}
                        enabledRotation={trackManager?.ndim === 3}
                        autoRotate={canvas.controls.autoRotate}
                        playing={playing}
                        curTime={canvas.curTime}
                        numTimes={numTimes}
                        setAutoRotate={(autoRotate: boolean) => {
                            dispatchCanvas({ type: ActionType.AUTO_ROTATE, autoRotate });
                        }}
                        setPlaying={setPlaying}
                        setCurTime={(curTime: number) => {
                            dispatchCanvas({ type: ActionType.CUR_TIME, curTime });
                        }}
                    />
                </Box>
            </Box>
            <WarningDialog
                open={showWarningDialog}
                numUnfetchedPoints={numUnfetchedPoints}
                onCloseAction={() => {
                    setShowWarningDialog(false);
                    removeLastSelectedPoints(); // no fetching, remove selection
                }}
                onContinueAction={() => {
                    setShowWarningDialog(false);
                    updateTracks(); // Continue loading tracks
                }}
            />
        </Box>
    );
}<|MERGE_RESOLUTION|>--- conflicted
+++ resolved
@@ -236,11 +236,7 @@
 
                 let attributes;
                 if (canvas.colorByEvent.action === "provided" || canvas.colorByEvent.action === "provided-normalized") {
-<<<<<<< HEAD
-                    attributes = await trackManager.fetchAttributessAtTime(
-=======
                     attributes = await trackManager.fetchAttributesAtTime(
->>>>>>> b0f7d0de
                         time,
                         canvas.colorByEvent.label - numberOfDefaultColorByOptions,
                     );
@@ -249,11 +245,7 @@
                 // clearing the timeout prevents the loading indicator from showing at all if the fetch is fast
                 clearTimeout(loadingTimeout);
                 setIsLoadingPoints(false);
-<<<<<<< HEAD
-                dispatchCanvas({ type: ActionType.POINTS_POSITIONS, positions: data, attributes: attributes });
-=======
                 dispatchCanvas({ type: ActionType.POINTS_POSITIONS, positions: data, attributes });
->>>>>>> b0f7d0de
             };
             getPoints(canvas.curTime);
         } else {
@@ -485,14 +477,9 @@
                                 toggleColorBy={(colorBy: boolean) => {
                                     dispatchCanvas({ type: ActionType.TOGGLE_COLOR_BY, colorBy });
                                 }}
-<<<<<<< HEAD
-                                changeColorBy={(event: string) => {
-                                    dispatchCanvas({ type: ActionType.CHANGE_COLOR_BY, event });
-=======
                                 colorByEvent={canvas.colorByEvent}
                                 changeColorBy={(option: Option) => {
                                     dispatchCanvas({ type: ActionType.CHANGE_COLOR_BY, option });
->>>>>>> b0f7d0de
                                 }}
                             />
                         </Box>
