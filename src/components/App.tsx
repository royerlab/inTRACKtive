import { useEffect, useState } from "react";
import "@/css/app.css";

import { Box, Divider, Drawer } from "@mui/material";

import Scene from "@/components/Scene";
import CellControls from "@/components/CellControls";
import DataControls from "@/components/DataControls";
import PlaybackControls from "@/components/PlaybackControls";

import { usePointCanvas, ActionType } from "@/hooks/usePointCanvas";

import { ViewerState, clearUrlHash } from "@/lib/ViewerState";
import { TrackManager, loadTrackManager } from "@/lib/TrackManager";
import { PointCanvas } from "@/lib/PointCanvas";
import { PointSelectionMode } from "@/lib/PointSelector";
import LeftSidebarWrapper from "./leftSidebar/LeftSidebarWrapper";
import { TimestampOverlay } from "./overlays/TimestampOverlay";
import { ColorMap } from "./overlays/ColorMap";

// Ideally we do this here so that we can use initial values as default values for React state.
const initialViewerState = ViewerState.fromUrlHash(window.location.hash);
console.log("initial viewer state: %s", JSON.stringify(initialViewerState));
clearUrlHash();

const drawerWidth = 256;
const playbackFPS = 16;
const playbackIntervalMs = 1000 / playbackFPS;

export default function App() {
    // TrackManager handles data fetching
    const [trackManager, setTrackManager] = useState<TrackManager | null>(null);
    const numTimes = trackManager?.numTimes ?? 0;
    // TODO: dataUrl can be stored in the TrackManager only
    const [dataUrl, setDataUrl] = useState(initialViewerState.dataUrl);
    const [isLoadingTracks, setIsLoadingTracks] = useState(false);

    // PointCanvas is a Three.js canvas, updated via reducer
    const [canvas, dispatchCanvas, sceneDivRef] = usePointCanvas(initialViewerState);
    const numTracksLoaded = canvas.tracks.size;
    const trackHighlightLength = canvas.maxTime - canvas.minTime;

    // this state is pure React
    const [playing, setPlaying] = useState(false);
    const [isLoadingPoints, setIsLoadingPoints] = useState(false);

    // Manage shareable state that can persist across sessions.
    const copyShareableUrlToClipboard = () => {
        console.log("copy shareable URL to clipboard");
        const state = new ViewerState(dataUrl, canvas.curTime, canvas.camera.position, canvas.controls.target);
        const url = window.location.toString() + "#" + state.toUrlHash();
        navigator.clipboard.writeText(url);
    };

    const setStateFromHash = () => {
        const state = ViewerState.fromUrlHash(window.location.hash);
        clearUrlHash();
        setDataUrl(state.dataUrl);
        dispatchCanvas({ type: ActionType.CUR_TIME, curTime: state.curTime });
        canvas.setCameraProperties(state.cameraPosition, state.cameraTarget);
    };
    // update the state when the hash changes, but only register the listener once
    useEffect(() => {
        window.addEventListener("hashchange", setStateFromHash);
        return () => {
            window.removeEventListener("hashchange", setStateFromHash);
        };
    }, []);

    // update the array when the dataUrl changes
    useEffect(() => {
        console.log("load data from %s", dataUrl);
        const trackManager = loadTrackManager(dataUrl);
        // TODO: add clean-up by returning another closure
        trackManager.then((tm: TrackManager | null) => {
            setTrackManager(tm);
            // Defend against the case when a curTime valid for previous data
            // is no longer valid.
            dispatchCanvas({
                type: ActionType.CUR_TIME,
                curTime: Math.min(canvas.curTime, (tm?.numTimes ?? numTimes) - 1),
            });
        });
    }, [dataUrl]);

    // update the geometry buffers when the array changes
    // TODO: do this in the above useEffect
    useEffect(() => {
        console.debug("effect-trackmanager");
        if (!trackManager || !canvas) return;
        canvas.initPointsGeometry(trackManager.maxPointsPerTimepoint);
    }, [trackManager]);

    // update the points when the array or timepoint changes
    useEffect(() => {
        console.debug("effect-curTime");
        // show a loading indicator if the fetch takes longer than 1 frame (avoid flicker)
        const loadingTimeout = setTimeout(() => setIsLoadingPoints(true), playbackIntervalMs);
        let ignore = false;
        // TODO: this is a very basic attempt to prevent stale data
        // in addition, we should debounce the input and verify the data is current
        // before rendering it
        if (trackManager && !ignore) {
            const getPoints = async (canvas: PointCanvas, time: number) => {
                console.debug("fetch points at time %d", time);
                const data = await trackManager.fetchPointsAtTime(time);
                console.debug("got %d points for time %d", data.length / 3, time);

                if (ignore) {
                    console.debug("IGNORE SET points at time %d", time);
                    return;
                }

                // clearing the timeout prevents the loading indicator from showing at all if the fetch is fast
                clearTimeout(loadingTimeout);
                setIsLoadingPoints(false);
                canvas.setPointsPositions(data);
<<<<<<< HEAD
                canvas.resetPointColors(pointBrightness);
                // Update the highlighted points based on the time.
                canvas?.updateHighlightedPoints(curTime);
=======
                canvas.resetPointColors();
>>>>>>> 4b6fa45b
            };
            getPoints(canvas, canvas.curTime);
        } else {
            clearTimeout(loadingTimeout);
            setIsLoadingPoints(false);
            console.debug("IGNORE FETCH points at time %d", canvas.curTime);
        }

        // stop playback if there is no data
        if (!trackManager) {
            setPlaying(false);
        }

        return () => {
            clearTimeout(loadingTimeout);
            ignore = true;
        };
    }, [trackManager, canvas.curTime]);

    useEffect(() => {
        console.debug("effect-selection");
        const pointsID = canvas.points.id;
        const selectedPoints = canvas.selectedPoints;
        if (!selectedPoints || !selectedPoints.has(pointsID)) return;
        // keep track of which tracks we are adding to avoid duplicate fetching
        const adding = new Set<number>();

        // this fetches the entire lineage for each track
        const fetchAndAddTrack = async (pointID: number) => {
            if (!trackManager) return;
            const tracks = await trackManager.fetchTrackIDsForPoint(pointID);
            // TODO: points actually only belong to one track, so can get rid of the outer loop
            for (const t of tracks) {
                const lineage = await trackManager.fetchLineageForTrack(t);
                for (const l of lineage) {
                    if (adding.has(l) || canvas.tracks.has(l)) continue;
                    adding.add(l);
                    const [pos, ids] = await trackManager.fetchPointsForTrack(l);
                    // adding the track *in* the dispatcher creates issues with duplicate fetching
                    // but we refresh so the selected/loaded count is updated
                    canvas.addTrack(l, pos, ids);
                    dispatchCanvas({ type: ActionType.REFRESH });
                }
            }
        };

        dispatchCanvas({ type: ActionType.POINT_BRIGHTNESS, brightness: 0.8 });

        const selected = selectedPoints.get(pointsID) || [];
        dispatchCanvas({ type: ActionType.HIGHLIGHT_POINTS, points: selected });

        const maxPointsPerTimepoint = trackManager?.maxPointsPerTimepoint ?? 0;

        setIsLoadingTracks(true);
        Promise.all(selected.map((p: number) => canvas.curTime * maxPointsPerTimepoint + p).map(fetchAndAddTrack)).then(
            () => {
                setIsLoadingTracks(false);
            },
        );
        // TODO: cancel the fetch if the selection changes?
    }, [canvas.selectedPoints]);

    // playback time points
    // TODO: this is basic and may drop frames
    useEffect(() => {
        console.debug("effect-playback");
        if (playing) {
            const interval = setInterval(() => {
                dispatchCanvas({ type: ActionType.CUR_TIME, curTime: (canvas.curTime + 1) % numTimes });
            }, playbackIntervalMs);
            return () => {
                clearInterval(interval);
            };
        }
    }, [canvas.curTime, numTimes, playing]);

    return (
        <Box sx={{ display: "flex", width: "100%", height: "100%" }}>
            {/* TODO: components *could* go deeper still for organization */}
            <Drawer
                anchor="left"
                variant="permanent"
                sx={{
                    "width": drawerWidth,
                    "flexShrink": 0,
                    "& .MuiDrawer-paper": { width: drawerWidth, boxSizing: "border-box" },
                }}
            >
                <Box
                    sx={{
                        display: "flex",
                        flexDirection: "column",
                        justifyContent: "space-between",
                        width: "100%",
                        height: "100%",
                    }}
                >
                    <Box
                        sx={{
                            flexGrow: 0,
                            padding: "1em 1.5em",
                            display: "flex",
                            flexDirection: "row",
                            alignItems: "center",
                            justifyContent: "space-between",
                        }}
                    >
                        <img src="/zebrahub-favicon-60x60.png" alt="logo" />
                        <Divider orientation="vertical" flexItem />
                        <h2>ZEBRAHUB</h2>
                    </Box>
                    <Box flexGrow={0} padding="2em">
                        <CellControls
                            clearTracks={() => {
                                dispatchCanvas({ type: ActionType.REMOVE_ALL_TRACKS });
                            }}
                            numSelectedCells={numTracksLoaded}
                            trackManager={trackManager}
                            pointBrightness={canvas.pointBrightness}
                            setPointBrightness={(brightness: number) => {
                                dispatchCanvas({ type: ActionType.POINT_BRIGHTNESS, brightness });
                            }}
                            selectionMode={canvas.selector.selectionMode}
                            setSelectionMode={(value: PointSelectionMode) => {
                                dispatchCanvas({ type: ActionType.SELECTION_MODE, selectionMode: value });
                            }}
                        />
                    </Box>
                    <Divider />
                    <Box flexGrow={4} padding="2em">
                        <LeftSidebarWrapper
                            hasTracks={numTracksLoaded > 0}
                            trackManager={trackManager}
                            trackHighlightLength={trackHighlightLength}
                            selectionMode={canvas.selector.selectionMode}
                            showTracks={canvas.showTracks}
                            setShowTracks={(show: boolean) => {
                                dispatchCanvas({ type: ActionType.SHOW_TRACKS, showTracks: show });
                            }}
                            showTrackHighlights={canvas.showTrackHighlights}
                            setShowTrackHighlights={(show: boolean) => {
                                dispatchCanvas({ type: ActionType.SHOW_TRACK_HIGHLIGHTS, showTrackHighlights: show });
                            }}
                            setTrackHighlightLength={(length: number) => {
                                dispatchCanvas({
                                    type: ActionType.MIN_MAX_TIME,
                                    minTime: canvas.curTime - length / 2,
                                    maxTime: canvas.curTime + length / 2,
                                });
                            }}
                        />
                    </Box>
                    <Divider />
                    <Box flexGrow={0} padding="1em">
                        <DataControls
                            dataUrl={dataUrl}
                            initialDataUrl={initialViewerState.dataUrl}
                            setDataUrl={setDataUrl}
                            copyShareableUrlToClipboard={copyShareableUrlToClipboard}
                            validTrackManager={trackManager !== null}
                        />
                    </Box>
                </Box>
            </Drawer>
            <Box
                sx={{
                    display: "flex",
                    flexDirection: "column",
                    width: "100%",
                    height: "100%",
                    overflow: "hidden",
                }}
            >
                <Scene
                    ref={sceneDivRef}
                    isLoading={isLoadingPoints || isLoadingTracks}
                    initialCameraPosition={initialViewerState.cameraPosition}
                    initialCameraTarget={initialViewerState.cameraTarget}
                />
                <Box flexGrow={0} padding="1em">
                    <TimestampOverlay timestamp={canvas.curTime} />
                    <ColorMap />
                    <PlaybackControls
                        enabled={true}
                        autoRotate={canvas.controls.autoRotate}
                        playing={playing}
                        curTime={canvas.curTime}
                        numTimes={numTimes}
                        setAutoRotate={(autoRotate: boolean) => {
                            dispatchCanvas({ type: ActionType.AUTO_ROTATE, autoRotate });
                        }}
                        setPlaying={setPlaying}
                        setCurTime={(curTime: number) => {
                            dispatchCanvas({ type: ActionType.CUR_TIME, curTime });
                        }}
                    />
                </Box>
            </Box>
        </Box>
    );
}<|MERGE_RESOLUTION|>--- conflicted
+++ resolved
@@ -115,13 +115,8 @@
                 clearTimeout(loadingTimeout);
                 setIsLoadingPoints(false);
                 canvas.setPointsPositions(data);
-<<<<<<< HEAD
-                canvas.resetPointColors(pointBrightness);
-                // Update the highlighted points based on the time.
-                canvas?.updateHighlightedPoints(curTime);
-=======
                 canvas.resetPointColors();
->>>>>>> 4b6fa45b
+                canvas.updateHighlightedPoints();
             };
             getPoints(canvas, canvas.curTime);
         } else {
