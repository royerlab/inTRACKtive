--- conflicted
+++ resolved
@@ -243,22 +243,14 @@
                     </Box>
                     <Box flexGrow={0} padding="2em">
                         <CellControls
-<<<<<<< HEAD
-                            clearTracks={() => {
-                                canvas?.removeAllTracks();
-                                setNumCells(0);
-                                setBackgroundPointBrightness(1);
-=======
-                            numSelectedCells={numSelectedCells}
-                            trackManager={trackManager}
                             clearTracks={() => {
                                 canvas?.removeAllTracks();
                                 setNumSelectedCells(0);
->>>>>>> 10e47523
+                                setBackgroundPointBrightness(1);
                             }}
-                            numCells={numCells}
+                            numSelectedCells={numSelectedCells}
+                            trackManager={trackManager}
                             backgroundPointBrightness={backgroundPointBrightness}
-                            trackManager={trackManager}
                             setBackgroundPointBrightness={setBackgroundPointBrightness}
                         />
                     </Box>
