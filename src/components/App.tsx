--- conflicted
+++ resolved
@@ -12,12 +12,8 @@
 
 import { ViewerState, clearUrlHash } from "@/lib/ViewerState";
 import { TrackManager, loadTrackManager } from "@/lib/TrackManager";
-<<<<<<< HEAD
 import { PointCanvas } from "@/lib/PointCanvas";
 import { PointSelectionMode } from "@/lib/PointSelector";
-=======
-import { PointCanvas, PointSelectionMode } from "@/lib/PointCanvas";
->>>>>>> c591f54e
 import LeftSidebarWrapper from "./leftSidebar/LeftSidebarWrapper";
 import { ColorMap } from "./overlays/ColorMap";
 
@@ -42,13 +38,6 @@
     const numTracksLoaded = canvas.tracks.size;
     const trackHighlightLength = canvas.maxTime - canvas.minTime;
 
-<<<<<<< HEAD
-=======
-    const { selectedPoints, setSelectedPoints } = useSelectionBox(canvas);
-    // TODO: this is a bit of a hack because the canvas is created before the setSelectedPoints callback is available
-    canvas.setSelectedPoints = setSelectedPoints;
-
->>>>>>> c591f54e
     // this state is pure React
     const [playing, setPlaying] = useState(false);
     const [loading, setLoading] = useState(false);
@@ -102,14 +91,9 @@
 
     // update the points when the array or timepoint changes
     useEffect(() => {
-<<<<<<< HEAD
         console.debug("effect-curTime");
-        // show a loading indicator if the fetch takes longer than 10ms (avoid flicker)
-        const loadingTimer = setTimeout(() => setLoading(true), 100);
-=======
         // show a loading indicator if the fetch takes longer than 1 frame (avoid flicker)
         const loadingTimeout = setTimeout(() => setLoading(true), playbackIntervalMs);
->>>>>>> c591f54e
         let ignore = false;
         // TODO: this is a very basic attempt to prevent stale data
         // in addition, we should debounce the input and verify the data is current
