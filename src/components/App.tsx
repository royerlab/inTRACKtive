--- conflicted
+++ resolved
@@ -15,11 +15,8 @@
 import { TrackManager, loadTrackManager } from "@/lib/TrackManager";
 import { PointCanvas } from "@/lib/PointCanvas";
 import LeftSidebarWrapper from "./leftSidebar/LeftSidebarWrapper";
-<<<<<<< HEAD
 import { TimestampOverlay } from "./TimestampOverlay";
-=======
 import { ColorMap } from "./overlays/ColorMap";
->>>>>>> 2919ac8a
 
 // Ideally we do this here so that we can use initial values as default values for React state.
 const initialViewerState = ViewerState.fromUrlHash(window.location.hash);
@@ -291,11 +288,8 @@
                     initialCameraTarget={initialViewerState.cameraTarget}
                 />
                 <Box flexGrow={0} padding="1em">
-<<<<<<< HEAD
                     <TimestampOverlay timestamp={canvas.curTime} />
-=======
                     <ColorMap />
->>>>>>> 2919ac8a
                     <PlaybackControls
                         enabled={true}
                         autoRotate={canvas.controls.autoRotate}
