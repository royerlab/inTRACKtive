--- conflicted
+++ resolved
@@ -1,10 +1,6 @@
 import { TrackManager, Option, numberOfValuesPerPoint } from "@/lib/TrackManager";
 import { Dropdown, InputSlider, InputToggle } from "@czi-sds/components";
 import { Box, Stack } from "@mui/material";
-<<<<<<< HEAD
-import DynamicDropdown, { dropDownOptions } from "./DynamicDropdown";
-=======
->>>>>>> b0f7d0de
 import { ControlLabel, FontS } from "@/components/Styled";
 import config from "../../../CONFIG.ts";
 
@@ -29,12 +25,8 @@
     toggleAxesVisible: () => void;
     colorBy: boolean;
     toggleColorBy: (colorBy: boolean) => void;
-<<<<<<< HEAD
-    changeColorBy: (value: string) => void;
-=======
     colorByEvent: Option;
     changeColorBy: (value: Option) => void;
->>>>>>> b0f7d0de
 }
 
 export default function TrackControls(props: TrackControlsProps) {
@@ -116,9 +108,6 @@
             {/* Color cells by dropdown */}
             {props.colorBy == true && (
                 <div>
-<<<<<<< HEAD
-                    <DynamicDropdown options={dropDownOptions} onClick={props.changeColorBy} />
-=======
                     <Dropdown
                         label={`Color: ${props.colorByEvent.name}`}
                         options={dropDownOptions}
@@ -134,7 +123,6 @@
                             props.changeColorBy(value);
                         }}
                     ></Dropdown>
->>>>>>> b0f7d0de
                 </div>
             )}
 
