--- conflicted
+++ resolved
@@ -14,13 +14,9 @@
     trackManager: TrackManager | null;
     pointBrightness: number;
     setPointBrightness: (value: number) => void;
-<<<<<<< HEAD
-    selectionMode: PointSelectionMode | null;
-=======
     pointSize: number;
     setPointSize: (value: number) => void;
-    selectionMode: PointSelectionMode;
->>>>>>> 09a5793a
+    selectionMode: PointSelectionMode | null;
     setSelectionMode: (value: PointSelectionMode) => void;
     isTablet: boolean;
     MobileSelectCells: () => void;
@@ -75,7 +71,6 @@
                     value={props.selectionMode}
                 />
             </Box>
-<<<<<<< HEAD
             <Box display="flex" justifyContent="center" alignItems="center">
                 {props.isTablet && props.selectionMode === PointSelectionMode.SPHERE && (
                     <Button sdsStyle="square" sdsType="primary" onClick={props.MobileSelectCells}>
@@ -107,7 +102,6 @@
                         />
                     </>
                 )}
-=======
             {numberOfValuesPerPoint !== 4 && (
                 <>
                     <label htmlFor="points-sizes-slider">
@@ -129,7 +123,6 @@
                     />
                 </>
             )}
->>>>>>> 09a5793a
             <label htmlFor="points-brightness-slider">
                 <ControlLabel id="input-slider-points-brightness-slider">Cell Brightness</ControlLabel>
             </label>
