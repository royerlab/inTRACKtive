--- conflicted
+++ resolved
@@ -152,7 +152,6 @@
                 />
             </Tooltip>
 
-<<<<<<< HEAD
             {urlPopoverAnchor && (
                 <Popover
                     open={!!urlPopoverAnchor}
@@ -200,53 +199,6 @@
                                     Apply
                                 </Button>
                             </Stack>
-=======
-            <Popover
-                open={!!urlPopoverAnchor}
-                anchorEl={urlPopoverAnchor}
-                onClose={handleUrlPopoverClose}
-                anchorOrigin={{
-                    vertical: "top",
-                    horizontal: "right",
-                }}
-                transformOrigin={{
-                    vertical: "bottom",
-                    horizontal: "left",
-                }}
-                disableRestoreFocus // this is needed to autofocus the input when opening
-            >
-                <form onSubmit={handleDataUrlSubmit}>
-                    <Stack
-                        spacing={"2em"}
-                        sx={{
-                            padding: "1em",
-                            width: "50vw",
-                        }}
-                    >
-                        <label htmlFor="data-url-input">
-                            <ControlLabel>Zarr URL</ControlLabel>
-                        </label>
-                        <InputText
-                            id="data-url-input"
-                            // autoFocus
-                            label="Zarr URL"
-                            hideLabel
-                            placeholder={props.initialDataUrl}
-                            defaultValue={props.dataUrl}
-                            fullWidth={true}
-                            intent={props.trackManager ? "default" : "negative"}
-                        />
-                        <Note>
-                            <strong>Note:</strong> Changing this URL will replace the image and reset the canvas.
-                        </Note>
-                        <Stack direction="row" spacing={"2em"}>
-                            <Button sdsStyle="square" sdsType="secondary" onClick={handleUrlPopoverClose}>
-                                Cancel
-                            </Button>
-                            <Button sdsStyle="square" sdsType="primary" type="submit">
-                                Apply
-                            </Button>
->>>>>>> f97f1ed0
                         </Stack>
                     </form>
                 </Popover>
