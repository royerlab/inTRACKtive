--- conflicted
+++ resolved
@@ -2,61 +2,14 @@
 
 import { LoadingIndicator } from "@czi-sds/components";
 import { Box } from "@mui/material";
-import { PointsCollection } from "@/lib/PointSelectionBox";
 
 interface SceneProps {
     loading: boolean;
     initialCameraPosition?: THREE.Vector3;
     initialCameraTarget?: THREE.Vector3;
-    setSelectedPoints: (points: PointsCollection) => void;
 }
 
-<<<<<<< HEAD
-export default function Scene(props: SceneProps) {
-    // Use references here for two things:
-    // * manage objects that should never change, even when the component re-renders
-    // * avoid triggering re-renders when these *do* change
-    const divRef: React.RefObject<HTMLDivElement> = useRef(null);
-    const renderWidth = divRef.current?.clientWidth || 800;
-    const renderHeight = divRef.current?.clientHeight || 600;
-
-    // this useEffect is intended to make this part run only on mount
-    // this requires keeping the dependency array empty
-    useEffect(() => {
-        // initialize the canvas
-        const canvas = new PointCanvas(renderWidth, renderHeight, props.setSelectedPoints);
-        canvas.setCameraProperties(props.initialCameraPosition, props.initialCameraTarget);
-
-        // store the canvas in the parent component
-        // TODO: move this hook to the parent component?
-        props.setCanvas(canvas);
-
-        // append renderer canvas
-        const divCurrent = divRef.current;
-        const renderer = canvas.renderer;
-        divCurrent?.insertBefore(renderer.domElement, divCurrent.firstChild);
-
-        // start animating - this keeps the scene rendering when controls change, etc.
-        canvas.animate();
-
-        const handleWindowResize = () => {
-            if (!divCurrent) return;
-            const renderWidth = divCurrent.clientWidth;
-            const renderHeight = divCurrent.clientHeight;
-            canvas.setSize(renderWidth, renderHeight);
-        };
-        window.addEventListener("resize", handleWindowResize);
-        handleWindowResize();
-
-        return () => {
-            renderer.domElement.remove();
-            canvas.dispose();
-        };
-    }, []); // dependency array must be empty to run only on mount!
-
-=======
 const Scene = forwardRef(function SceneRender(props: SceneProps, ref: React.Ref<HTMLDivElement>) {
->>>>>>> 38d98bfc
     const loading = props.loading ? "visible" : "hidden";
     return (
         <Box
